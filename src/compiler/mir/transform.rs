--- conflicted
+++ resolved
@@ -12,13 +12,8 @@
 use crate::{
     compiler::{
         ast::{
-<<<<<<< HEAD
             BinaryOperator, Bind, Context, Expression, Item, Module, Node, Path, Return,
-            RoutineCall, RoutineDef, Statement, StructDef, Type, UnaryOperator,
-=======
-            BinaryOperator, Bind, Context, Expression, Item, Module, Node, Return, RoutineDef,
-            Statement, Type, UnaryOperator,
->>>>>>> 0ebd90bc
+            RoutineCall, RoutineDef, Statement, Type, UnaryOperator,
         },
         semantics::semanticnode::SemanticContext,
         source::Offset,
