use std::collections::HashMap;

use log::*;

use crate::compiler::{
    ast::{Element, Module, Node, Path, Type},
    import::{Import, ImportStructDef},
    Span,
};
use crate::StringId;

use super::SemanticError;
use super::{
    semanticnode::SemanticContext,
    symbol_table::{ScopeType, Symbol, SymbolTable},
};

#[derive(Clone, Debug, PartialEq)]
pub struct SymbolTableScopeStack {
    root: *const Module<SemanticContext>,

    stack: Vec<SymbolTable>,
    head: Option<SymbolTable>,
    imported_symbols: HashMap<String, Symbol>, // TODO: change this to a SymbolTable?
}

impl<'a> std::fmt::Display for SymbolTableScopeStack {
    fn fmt(&self, f: &mut std::fmt::Formatter<'_>) -> std::fmt::Result {
        let mut i = 0;
        match &self.head {
            Some(h) => f.write_fmt(format_args!("{}: Some({})\n", i, h))?,
            None => f.write_fmt(format_args!("{}: None\n", i))?,
        }
        for scope in self.stack.iter().rev() {
            i += 1;
            f.write_fmt(format_args!("{}: {}\n", i, scope))?;
        }
        Ok(())
    }
}

impl<'a> SymbolTableScopeStack {
    pub fn new(root: &'a Module<SemanticContext>, imports: &[Import]) -> SymbolTableScopeStack {
        let mut ss = SymbolTableScopeStack {
            stack: vec![],
            head: None,
            root,
            imported_symbols: HashMap::new(),
        };

        ss.add_imports(imports);

        ss
    }

    pub fn get_root(&self) -> &'a Module<SemanticContext> {
        unsafe { self.root.as_ref().expect("Root has does not exist") }
    }

    fn add_imports(&mut self, imports: &[Import]) {
        debug!("Adding Imports");
        // Load all struct imports first because imported functions may depend upon
        // imported structures (If any semantic analysis is done on functions)
        for import in imports.into_iter() {
            for sd in import.structs.iter() {
                debug!("Import struct {}", sd.path());
                self.import_structdef(sd);
            }
        }

        for import in imports.into_iter() {
            for imp_routine in import.funcs.iter() {
                debug!("Import function {}", imp_routine.path());
                self.import_function(
                    imp_routine.path().clone(),
                    imp_routine.params().into(),
                    imp_routine.ty().clone(),
                );
            }
        }
    }

    /// Add a function from another module to this symbol table
    /// So that calls to external functions can be type checked.
    pub fn import_function(
        &mut self,
        canonical_name: Path,
        params: Vec<Type>,
        return_ty: Type,
    ) -> Option<Symbol> {
        match canonical_name.item() {
            Some(item) => self.imported_symbols.insert(
                canonical_name.to_string(),
                Symbol {
                    name: item.into(),
                    ty: Type::FunctionDef(params, Box::new(return_ty)),
                    is_mutable: false,
                    is_extern: false,
                    span: None,
                },
            ),
            None => None,
        }
    }

    /// Add a function from another module to this symbol table
    /// So that calls to external functions can be type checked.
    pub fn import_structdef(&mut self, sd: &ImportStructDef) -> Option<Symbol> {
        let canon_path = sd.path().clone();
        match canon_path.item() {
            Some(item) => self.imported_symbols.insert(
                canon_path.to_string(),
                Symbol {
                    name: item.into(),
                    ty: Type::StructDef(
                        sd.fields()
                            .iter()
                            .map(|(f_name, f_ty)| (f_name.clone(), f_ty.clone()))
                            .collect(),
                    ),
                    is_mutable: false,
                    is_extern: false,
                    span: None,
                },
            ),
            None => None,
        }
    }

    fn get_imported_symbol(&self, canonical_name: &Path) -> Option<&Symbol> {
        self.imported_symbols.get(&canonical_name.to_string())
    }

    pub fn enter_scope(&mut self, sym: SymbolTable) {
        match self.head.replace(sym) {
            Some(h) => self.stack.push(h),
            None => (),
        }
    }

    pub fn leave_scope(&mut self) -> SymbolTable {
        // If the head is None and the Stack is empty, then panic
        if self.head.is_none() && self.stack.len() == 0 {
            panic!("There are no scopes to leave")
        }

        // take the value from head
        // pop from stack and assign that value to head
        let new_head = self.stack.pop();

        let old_head = self
            .head
            .take()
            .expect("There must be a valid head when leaving a scope");

        self.head = new_head;
        old_head
    }

    pub fn get_current_fn(&self) -> Option<StringId> {
        // Check if the top of the stack is a routine
        match &self.head {
            Some(h) => {
                if let ScopeType::Routine(name) = h.scope_type() {
                    return Some(*name);
                } else {
                    // Search through the rest of the stack for the Routine closest to the top
                    for scope in self.stack.iter().rev() {
                        if let ScopeType::Routine(name) = scope.scope_type() {
                            return Some(*name);
                        }
                    }
                }
            }
            None => panic!("There is no head scope"),
        }
        None
    }

    /// Searches SymbolStack, starting at the top of the stack and moving down,
    /// for a symbol that matches `name`.
    ///
    /// Returns the first match and the canonical path to that match.  
    /// Returns `None` if no matching symbol was found.
    fn get_symbol(&self, name: StringId) -> Option<(&Symbol, Path)> {
        let mut cpath = self.to_path()?;
        match &self.head {
            Some(h) => {
                let symbol = h.get(name).or_else(|| {
                    self.stack.iter().rev().find_map(|scope| {
                        let sym = scope.get(name);
                        if sym.is_none() && scope.scope_type().is_boundary() {
                            // If we reach the end of the canonical path, there can be no more locations
                            // for the symbol to exist and so we should return None
                            cpath.pop()?;
                        }
                        sym
                    })
                });

                symbol.map(|s| {
                    cpath.push(Element::Id(name));
                    (s, cpath)
                })
            }
            None => panic!("Expected head"),
        }
    }

    /// Add a new symbol to the current symbol table (the SymbolTable that is at the
    /// top of the stack).
    pub fn add(
        &mut self,
        name: StringId,
        ty: Type,
        mutable: bool,
        is_extern: bool,
        span: Span,
    ) -> Result<(), SemanticError> {
        match &mut self.head {
            Some(h) => h.add(name, ty, mutable, is_extern, span),
            None => panic!("Expected a head"),
        }
    }

    /// Finds the given variable in the current symbol table or in the symbol table history
    /// Follows scoping rules, so when a boundary scope is reached (e.g. a Routine) it will
    /// stop searching
    pub fn lookup_var(&'a self, id: StringId) -> Result<&'a Symbol, SemanticError> {
        let (symbol, _) = &self.lookup_symbol_by_path(&vec![Element::Id(id)].into())?;
        match symbol.ty {
            Type::Custom(..)
            | Type::Coroutine(_)
            | Type::U8
            | Type::U16
            | Type::U32
            | Type::U64
            | Type::I8
            | Type::I16
            | Type::I32
            | Type::I64
            | Type::F64
            | Type::Bool
            | Type::StringLiteral
            | Type::RawPointer(..)
            | Type::Array(_, _)
            | Type::Unit => Ok(symbol),
            Type::FunctionDef(..)
            | Type::CoroutineDef(..)
            | Type::ExternDecl(..)
            | Type::StructDef { .. }
            | Type::Unknown => return Err(SemanticError::NotVariable(id)),
        }
    }

    /// Specifically looks for a routine (function or coroutine) with the given ID.  Will search upward through the scope
    /// hierarchy until a symbol is found that matches `id`. If that symbol is a routine it is returned
    /// if the symbol is not a routine `Err` is returned.  If no symbol is found `Err` is returned.
    pub fn lookup_func_or_cor(
        &'a self,
        id: StringId,
    ) -> Result<(&Vec<Type>, &Type), SemanticError> {
        match self.lookup_symbol_by_path(&vec![Element::Id(id)].into())?.0 {
            Symbol {
                ty: Type::CoroutineDef(params, p),
                ..
            }
            | Symbol {
                ty: Type::FunctionDef(params, p),
                ..
            } => Ok((params, p)),
            _ => return Err(SemanticError::NotRoutine(id)),
        }
    }

    /// Specifically looks for a coroutine with the given ID.  Will search upward through the scope
    /// hierarchy until a symbol is found that matches `id`. If that symbol is a coroutine it is returned
    /// if the symbol is not a coroutine `Err` is returned.  If no symbol is found `Err` is returned.
    pub fn lookup_coroutine(&'a self, id: StringId) -> Result<(&Vec<Type>, &Type), SemanticError> {
        match self.lookup_symbol_by_path(&vec![Element::Id(id)].into())?.0 {
            Symbol {
                ty: Type::CoroutineDef(params, p),
                ..
            } => Ok((params, p)),
            _ => return Err(SemanticError::NotCoroutine(id)),
        }
    }

    /// Uses the given path to navigate through the Symbol table hierarchy to locate
    /// a specific symbol.  If the path is invalid (contains modules which do not exist)
    /// or the item identified by the path does not exist, then an error is returned.
    ///
    /// This function will work with relative and canonical paths.
    pub fn lookup_symbol_by_path(
        &'a self,
        path: &Path,
    ) -> Result<(&'a Symbol, Path), SemanticError> {
        if path.len() > 1 {
            let canon_path = self.to_canonical(path)?;

            // Look in the project being compiled
            let project_symbol = self.get_item(&canon_path);

            // look in any imported symbols
            let imported_symbol = self.get_imported_symbol(&canon_path);

            // Make sure that there is no ambiguity about what is being referenced
            match (project_symbol, imported_symbol) {
                (Some(ps), None) => Ok((ps, canon_path)),
                (None, Some(is)) => Ok((is, canon_path)),
                (Some(_), Some(_)) => Err(SemanticError::MultipleDefs(path.clone())),
                (None, None) => Err(SemanticError::PathNotFound(
                    path.clone(),
                    canon_path.clone(),
                )),
            }
        } else if path.len() == 1 {
            // If the path has just the item name, then check the local scope and
            // the parent scopes for the given symbol
            match path.item() {
                Some(item) => self.get_symbol(item).ok_or(SemanticError::NotDefined(item)),
                None => Err(SemanticError::PathNotValid),
            }
        } else {
            Err(SemanticError::EmptyPath)
        }
    }

    fn get_item(&self, canon_path: &Path) -> Option<&Symbol> {
        // If the path contains more than just the item's name then
        // traverse the parent path to find the specified item
        let item = canon_path
            .item()
            .expect("Expected a canonical path with at least one step in it");

        if !canon_path.is_canonical() {
            panic!("Given path is not canonical: {}", canon_path);
        }

        let mut current = self.root;
        // Follow the path, up to, but not including the final element of the path
        // (which is the item being looked for);
        unsafe {
            for idx in 1..canon_path.len() - 1 {
                if let Element::Id(id) = canon_path[idx] {
                    match (*current).get_module(id) {
                        Some(m) => current = m,
                        None => return None,
                    }
                } else {
                    panic!("Canonical path must consistent entirely of identifiers after the root element")
                }
            }

            (*current).context().sym().get(item)
        }
    }

    /**
    Given a type reference that appears in the current node, will convert that type reference
    to a canonical path from a relative path.  If the type reference is already an absolute
    path then no change is made.

    For example, the path `super::MyStruct` would be converted to `root::my_module::MyStruct`
    if the current node were in a module contained within `my_module`.
     */
    pub fn canonize_type(&self, ty: &Type) -> Result<Type, SemanticError> {
        match ty {
            Type::Custom(path) => self.to_canonical(path).map(|p| Type::Custom(p)),
            Type::Coroutine(ty) => Ok(Type::Coroutine(Box::new(self.canonize_type(&ty)?))),
            Type::CoroutineDef(params, ret_ty) => {
                let cparams = params
                    .iter()
                    .map(|pty| self.canonize_type(pty))
                    .collect::<Result<Vec<Type>, SemanticError>>()?;
                let cret_ty = self.canonize_type(ret_ty)?;
                Ok(Type::CoroutineDef(cparams, Box::new(cret_ty)))
            }
            Type::FunctionDef(params, ret_ty) => {
                let cparams = params
                    .iter()
                    .map(|pty| self.canonize_type(pty))
                    .collect::<Result<Vec<Type>, SemanticError>>()?;
                let cret_ty = self.canonize_type(ret_ty)?;
                Ok(Type::FunctionDef(cparams, Box::new(cret_ty)))
            }
            Type::StructDef(params) => {
                let cparams = params
                    .iter()
                    .map(|(name, ty)| self.canonize_type(ty).map(|ty| (*name, ty)))
                    .collect::<Result<Vec<(StringId, Type)>, SemanticError>>()?;
                Ok(Type::StructDef(cparams))
            }
            Type::ExternDecl(params, has_varargs, ret_ty) => {
                let cparams = params
                    .iter()
                    .map(|pty| self.canonize_type(pty))
                    .collect::<Result<Vec<Type>, SemanticError>>()?;
                let cret_ty = self.canonize_type(ret_ty)?;
                Ok(Type::ExternDecl(cparams, *has_varargs, Box::new(cret_ty)))
            }
            Type::RawPointer(is_mut, target_ty) => Ok(Type::RawPointer(
                *is_mut,
                Box::new(self.canonize_type(target_ty)?),
            )),
            Type::Array(el_ty, len) => {
                if *len <= 0 {
                    Err(SemanticError::ArrayInvalidSize(*len))
                } else {
                    Ok(Type::Array(Box::new(self.canonize_type(el_ty)?), *len))
                }
            }
            Type::U8
            | Type::U16
            | Type::U32
            | Type::U64
<<<<<<< HEAD
            | Type::I8
            | Type::I16
            | Type::I32
            | Type::I64
            | Type::Bool
=======
            | Type::I8 
            | Type::I16 
            | Type::I32 
            | Type::I64 
            | Type::F64
            | Type::Bool 
>>>>>>> e462b501
            | Type::StringLiteral
            | Type::Unit
            | Type::Unknown => Ok(ty.clone()),
        }
    }

    /// Converts a relative path, `path`, into a canonical path by merging it with
    /// the path to the current node, as represented by the stack.
    pub fn to_canonical(&self, path: &Path) -> Result<Path, SemanticError> {
        let current_path = self.to_path().ok_or(SemanticError::PathNotValid)?;
        path.to_canonical(&current_path).map_err(|e| e.into())
    }

    /// Starting from the bottom of the stack this builds a path
    /// of all the modules that we are current in, in effect
    /// the current path within the AST.
    pub fn to_path(&self) -> Option<Path> {
        let mut steps = vec![Element::CanonicalRoot];

        for node in self.stack.iter() {
            match node.scope_type() {
                ScopeType::Module(name) => steps.push(Element::Id(*name)),
                ScopeType::Local | ScopeType::Routine(_) => (),
            }
        }

        match &self.head {
            Some(h) => match h.scope_type() {
                ScopeType::Module(name) => steps.push(Element::Id(*name)),
                ScopeType::Local | ScopeType::Routine(_) => (),
            },
            None => panic!("Expected a head"),
        }

        if steps.len() > 0 {
            Some(steps.into())
        } else {
            None
        }
    }
}<|MERGE_RESOLUTION|>--- conflicted
+++ resolved
@@ -414,20 +414,12 @@
             | Type::U16
             | Type::U32
             | Type::U64
-<<<<<<< HEAD
             | Type::I8
             | Type::I16
             | Type::I32
             | Type::I64
-            | Type::Bool
-=======
-            | Type::I8 
-            | Type::I16 
-            | Type::I32 
-            | Type::I64 
             | Type::F64
             | Type::Bool 
->>>>>>> e462b501
             | Type::StringLiteral
             | Type::Unit
             | Type::Unknown => Ok(ty.clone()),
