use super::{Parser, ParserResult};

use super::{tokenstream::TokenStream, ParserContext, ParserError};
use crate::compiler::Span;
use crate::{
    compiler::{
        ast::*,
        diagnostics::View2,
        lexer::tokens::{Lex, Token},
        source::SourceIr,
        CompilerError,
    },
    StringId,
};

impl ParserCombinator<ParserResult<Expression<ParserContext>>>
    for ParserResult<Expression<ParserContext>>
{
    fn por<F: Fn(&mut TokenStream) -> ParserResult<Expression<ParserContext>>>(
        &self,
        f: F,
        ts: &mut TokenStream,
    ) -> ParserResult<Expression<ParserContext>> {
        match self {
            Ok(Some(s)) => Ok(Some(s.clone())),
            Ok(None) => f(ts),
            Err(e) => Err(e.clone()),
        }
    }

    fn pif_then(
        &self,
        cond: &[Lex],
        then: fn(
            Expression<ParserContext>,
            Token,
            &mut TokenStream,
        ) -> ParserResult<Expression<ParserContext>>,
        ts: &mut TokenStream,
    ) -> ParserResult<Expression<ParserContext>> {
        match self {
            Ok(Some(s)) => match ts.next_if_one_of(cond) {
                Some(result) => then(s.clone(), result, ts),
                None => Ok(Some(s.clone())),
            },
            Ok(None) => Ok(None),
            Err(e) => Err(e.clone()),
        }
    }
}

pub trait ParserCombinator<R> {
    fn por<F: Fn(&mut TokenStream) -> R>(&self, f: F, ts: &mut TokenStream) -> R;
    fn pif_then(
        &self,
        cond: &[Lex],
        f: fn(Expression<ParserContext>, Token, &mut TokenStream) -> R,
        ts: &mut TokenStream,
    ) -> R;
}

impl Expression<ParserContext> {
    pub fn new_yield(
        ctx: ParserContext,
        coroutine_value: Box<Self>,
    ) -> ParserResult<Expression<ParserContext>> {
        Ok(Some(Expression::Yield(ctx, coroutine_value)))
    }

    pub fn unary_op(
        ctx: ParserContext,
        op: &Lex,
        operand: Box<Self>,
    ) -> ParserResult<Expression<ParserContext>> {
        match op {
            Lex::Minus => Ok(Some(Expression::UnaryOp(
                ctx.join(*operand.context()),
                UnaryOperator::Negate,
                operand,
            ))),
            Lex::Not => Ok(Some(Expression::UnaryOp(
                ctx.join(*operand.context()),
                UnaryOperator::Not,
                operand,
            ))),
            _ => {
                err!(ctx.span(), ParserError::NotAUnaryOp(op.clone()))
            }
        }
    }

    pub fn binary_op(
        op: &Lex,
        left: Box<Self>,
        right: Box<Self>,
    ) -> ParserResult<Expression<ParserContext>> {
        let ctx = left.context().join(*right.context());
        match op {
            Lex::Eq => Ok(Some(Expression::BinaryOp(
                ctx,
                BinaryOperator::Eq,
                left,
                right,
            ))),
            Lex::NEq => Ok(Some(Expression::BinaryOp(
                ctx,
                BinaryOperator::NEq,
                left,
                right,
            ))),
            Lex::Ls => Ok(Some(Expression::BinaryOp(
                ctx,
                BinaryOperator::Ls,
                left,
                right,
            ))),
            Lex::LsEq => Ok(Some(Expression::BinaryOp(
                ctx,
                BinaryOperator::LsEq,
                left,
                right,
            ))),
            Lex::Gr => Ok(Some(Expression::BinaryOp(
                ctx,
                BinaryOperator::Gr,
                left,
                right,
            ))),
            Lex::GrEq => Ok(Some(Expression::BinaryOp(
                ctx,
                BinaryOperator::GrEq,
                left,
                right,
            ))),
            Lex::BAnd => Ok(Some(Expression::BinaryOp(
                ctx,
                BinaryOperator::BAnd,
                left,
                right,
            ))),
            Lex::BOr => Ok(Some(Expression::BinaryOp(
                ctx,
                BinaryOperator::BOr,
                left,
                right,
            ))),
            Lex::Add => Ok(Some(Expression::BinaryOp(
                ctx,
                BinaryOperator::Add,
                left,
                right,
            ))),
            Lex::Minus => Ok(Some(Expression::BinaryOp(
                ctx,
                BinaryOperator::Sub,
                left,
                right,
            ))),
            Lex::Mul => Ok(Some(Expression::BinaryOp(
                ctx,
                BinaryOperator::Mul,
                left,
                right,
            ))),
            Lex::Div => Ok(Some(Expression::BinaryOp(
                ctx,
                BinaryOperator::Div,
                left,
                right,
            ))),
            _ => {
                err!(ctx.span(), ParserError::NotABinaryOp(op.clone()))
            }
        }
    }
}

impl<'a> Parser<'a> {
    pub(super) fn expression_block(
        &self,
        stream: &mut TokenStream,
    ) -> ParserResult<Expression<ParserContext>> {
        match stream.next_if(&Lex::LBrace) {
            Some(lbrace) => {
                let (event, result) = self.new_event(Span::zero()).and_then(|| {
                    // Read the statements composing the expression block
                    let mut stmts = vec![];
                    while let Some(s) = self.statement(stream)? {
                        stmts.push(s);
                    }

                    // Check if the block ends in an expression rather than a statement (no semicolon post fix)
                    let final_exp = self.expression(stream)?.map(|e| Box::new(e));

                    // Compute the span that goes from the `{` to the `}`
                    let ctx = stream
                        .next_must_be(&Lex::RBrace)?
                        .to_ctx()
                        .join(lbrace.to_ctx());

                    Ok(Some(Expression::ExpressionBlock(ctx, stmts, final_exp)))
                });
                result.view2(|v| {
                    let msg = v.map(|_| "Expression Block");
                    self.record(event.with_span(v.span()), msg)
                })
            }
            None => Ok(None),
        }
    }

    pub(super) fn expression(
        &self,
        stream: &mut TokenStream,
    ) -> ParserResult<Expression<ParserContext>> {
        self.logical_or(stream)
    }

    pub(super) fn logical_or(
        &self,
        stream: &mut TokenStream,
    ) -> ParserResult<Expression<ParserContext>> {
        self.binary_op(stream, &[Lex::BOr], Self::logical_and)
    }

    pub(super) fn logical_and(
        &self,
        stream: &mut TokenStream,
    ) -> ParserResult<Expression<ParserContext>> {
        self.binary_op(stream, &[Lex::BAnd], Self::comparison)
    }

    pub(super) fn comparison(
        &self,
        stream: &mut TokenStream,
    ) -> ParserResult<Expression<ParserContext>> {
        self.binary_op(
            stream,
            &[Lex::Eq, Lex::NEq, Lex::Ls, Lex::LsEq, Lex::Gr, Lex::GrEq],
            Self::sum,
        )
    }

    pub(super) fn sum(&self, stream: &mut TokenStream) -> ParserResult<Expression<ParserContext>> {
        self.binary_op(stream, &[Lex::Add, Lex::Minus], Self::term)
    }

    pub(super) fn term(&self, stream: &mut TokenStream) -> ParserResult<Expression<ParserContext>> {
        self.binary_op(stream, &[Lex::Mul, Lex::Div], Self::negate)
    }

    pub(super) fn binary_op(
        &self,
        stream: &mut TokenStream,
        test: &[Lex],
        left_pattern: fn(&Self, &mut TokenStream) -> ParserResult<Expression<ParserContext>>,
    ) -> ParserResult<Expression<ParserContext>> {
        let mut msg = None;
        let (event, result) =
            self.new_event(Span::zero())
                .and_then(|| match left_pattern(self, stream)? {
                    Some(left) => match stream.next_if_one_of(test) {
                        Some(op) => {
                            msg = Some(op.sym.to_string());
                            self.binary_op(stream, test, left_pattern)?
                                .ok_or(CompilerError::new(
                                    op.span(),
                                    ParserError::ExpectedExprAfter(op.sym.clone()),
                                ))
                                .and_then(|right| {
                                    Expression::binary_op(&op.sym, Box::new(left), Box::new(right))
                                })
                        }
                        None => Ok(Some(left)),
                    },
                    None => Ok(None),
                });

<<<<<<< HEAD
                    result.view2(|v| {
                        let op = op.sym.to_string();
                        let msg = v.map(|_| op.as_str());
                        self.record(event.with_span(v.span()), msg)
                    })
                }
                None => Ok(Some(left)),
            },
            None => Ok(None),
        }
=======
        result.view(|v| match msg {
            Some(msg) => self.record(event.with_span(v.span()), Ok(&msg)),
            None => self.record_noop(event.with_span(v.span())),
        })
>>>>>>> 566ad07f
    }

    pub(super) fn negate(
        &self,
        stream: &mut TokenStream,
    ) -> ParserResult<Expression<ParserContext>> {
        match stream.next_if_one_of(&[Lex::Minus, Lex::Not]) {
            Some(op) => {
                let (event, result) = self.new_event(Span::zero()).and_then(|| {
                    self.negate(stream)
                        .and_then(|o| {
                            o.ok_or(CompilerError::new(
                                op.span(),
                                ParserError::ExpectedTermAfter(op.sym.clone()),
                            ))
                        })
                        .and_then(|factor| {
                            Expression::unary_op(op.to_ctx(), &op.sym, Box::new(factor))
                        })
                });

                result.view2(|v| {
                    let msg = v.map(|_| {
                        if op.sym == Lex::Minus {
                            "Arithmetic Negate"
                        } else {
                            "Boolean Negate"
                        }
                    });
                    self.record(event.with_span(v.span()), msg)
                })
            }
            None => self.subdata_access(stream),
        }
    }

    pub(super) fn subdata_access(
        &self,
        stream: &mut TokenStream,
    ) -> ParserResult<Expression<ParserContext>> {
        let (event, result) =
            self.new_event(Span::zero())
                .and_then(|| match self.factor(stream)? {
                    Some(f) => self.subdata_access_sequence(f, stream),
                    None => Ok(None),
                });
<<<<<<< HEAD
                result.view2(|v| {
                    let msg = match v {
                        Ok(Expression::MemberAccess(..)) => Ok("Member Access"),
                        Ok(Expression::ArrayAt { .. }) => Ok("Array At"),
                        Ok(_) => return,
                        Err(e) => Err(e),
                    };
                    self.record(event.with_span(v.span()), msg)
                })
=======

        result.view(|v| match v {
            Ok(Expression::MemberAccess(..)) => self.record(
                event.with_span(v.span()),
                Ok("Subdata Access: Member Access"),
            ),
            Ok(Expression::ArrayAt { .. }) => {
                self.record(event.with_span(v.span()), Ok("Subdata Access: Array At"))
>>>>>>> 566ad07f
            }
            Ok(_) => self.record_noop(event.with_span(v.span())),
            Err(err) => self.record(event.with_span(v.span()), Err(err)),
        })
    }

    fn subdata_access_sequence(
        &self,
        factor: Expression<ParserContext>,
        stream: &mut TokenStream,
    ) -> Result<Option<Expression<ParserContext>>, CompilerError<ParserError>> {
        match stream.peek() {
            Some(tok) if tok.sym == Lex::MemberAccess => {
                // This panics rather than throws an error because if we see a Member Access operator
                // then what follows is either a valid member access or an error. So, if this returns
                // Ok(None) then there is an unrecoverable disconnect between what this function expects
                // and what member_access does.
                let ma = self.member_access(factor, stream)?.expect("Member Access Failed to Parse");
                self.subdata_access_sequence(ma, stream)
            }
            Some(tok) if tok.sym == Lex::LBracket => {
                let aa = self.array_access(factor, stream)?.expect("Array Access Failed to Parse");
                self.subdata_access_sequence(aa, stream)
            }
            _ => Ok(Some(factor)),
        }
    }

    fn array_access(
        &self,
        ma: Expression<ParserContext>,
        stream: &mut TokenStream,
    ) -> Result<Option<Expression<ParserContext>>, CompilerError<ParserError>> {
        if let Some(token) = stream.next_if(&Lex::LBracket) {
            self.expression(stream)?
                .ok_or(CompilerError::new(
                    token.span(),
                    ParserError::IndexOpInvalidExpr,
                ))
                .and_then(|index| {
                    stream.next_must_be(&Lex::RBracket).map(|rbracket| {
                        Some(Expression::ArrayAt {
                            context: ma.context().join(rbracket.to_ctx()),
                            array: Box::new(ma),
                            index: Box::new(index),
                        })
                    })
                })
        } else {
            Ok(None)
        }
    }

    fn member_access(
        &self,
        ma: Expression<ParserContext>,
        stream: &mut TokenStream,
    ) -> Result<Option<Expression<ParserContext>>, CompilerError<ParserError>> {
        if let Some(token) = stream.next_if(&Lex::MemberAccess) {
            stream
                .next_if_id()
                .ok_or(CompilerError::new(
                    token.span(),
                    ParserError::MemberAccessExpectedField,
                ))
                .map(|(member, member_span)| {
                    self.record_terminal(member_span, Ok("Structure Field"));
                    Some(Expression::MemberAccess(
                        ma.context().extend(member_span),
                        Box::new(ma),
                        member,
                    ))
                })
        } else {
            Ok(None)
        }
    }

    pub(super) fn factor(
        &self,
        stream: &mut TokenStream,
    ) -> ParserResult<Expression<ParserContext>> {
        match stream.peek() {
            Some(lparen) if lparen.sym == Lex::LParen => {
                let lparen = *lparen;
                let (event, result) = self.new_event(Span::zero()).and_then(|| {
                    let ctx = lparen.to_ctx();
                    stream.next();
                    let mut exp = self.expression(stream)?;
                    let rparen = stream.next_must_be(&Lex::RParen)?;
                    let ctx = ctx.join(rparen.to_ctx());

                    // Extend the Span of exp to cover the left paren and the right
                    exp.as_mut().map(|exp| {
                        let ctx = exp.context().join(ctx);
                        *exp.get_context_mut() = ctx;
                    });

                    Ok(exp)
                });
                result.view2(|v| {
                    let msg = v.map(|_| "Expression");
                    self.record(event.with_span(v.span()), msg)
                })
            }
            _ => self
                .if_expression(stream)
                .por(|ts| self.while_expression(ts), stream)
                .por(|ts| self.expression_block(ts), stream)
                .por(|ts| self.function_call_or_variable(ts), stream)
                .por(|ts| self.constant(ts), stream)
                .por(|ts| self.array_expression(ts), stream),
        }
    }

    pub(super) fn if_expression(
        &self,
        stream: &mut TokenStream,
    ) -> ParserResult<Expression<ParserContext>> {
        match stream.next_if(&Lex::If) {
            Some(if_tok) => {
                let (event, result) = self.new_event(Span::zero()).and_then(|| {
                    stream.next_must_be(&Lex::LParen).and_then(|_| {
                        let cond = self.expression(stream)?.ok_or(CompilerError::new(
                            if_tok.span(),
                            ParserError::IfExpectedConditional,
                        ))?;
                        stream.next_must_be(&Lex::RParen)?;

                        let if_arm = self.expression_block(stream)?.ok_or(CompilerError::new(
                            if_tok.span(),
                            ParserError::IfTrueArmMissingExpr,
                        ))?;

                        // check for `else if`
                        let else_arm = match stream.next_if(&Lex::Else) {
                            Some(_) => match stream.peek() {
                                Some(Token {
                                    sym: Lex::If, span, ..
                                }) => {
                                    let span = *span;
                                    Some(self.if_expression(stream)?.ok_or(CompilerError::new(
                                        span,
                                        ParserError::IfElseExpectedIfExpr,
                                    ))?)
                                }
                                _ => {
                                    let false_arm = self.expression_block(stream)?.ok_or(
                                        CompilerError::new(
                                            if_tok.span(),
                                            ParserError::IfFalseArmMissingExpr,
                                        ),
                                    )?;
                                    Some(false_arm)
                                }
                            },
                            None => None,
                        };

                        let ctx = else_arm.as_ref().map_or_else(
                            || if_tok.to_ctx().join(*if_arm.context()),
                            |ea| if_tok.to_ctx().join(*ea.context()),
                        );

                        Ok(Some(Expression::If {
                            context: ctx,
                            cond: Box::new(cond),
                            if_arm: Box::new(if_arm),
                            else_arm: else_arm.map(|f| Box::new(f)),
                        }))
                    })
                });
                result.view2(|v| {
                    let msg = v.map(|_| "If Expression");
                    self.record(event.with_span(v.span()), msg)
                })
            }
            _ => Ok(None),
        }
    }

    pub(super) fn while_expression(
        &self,
        stream: &mut TokenStream,
    ) -> ParserResult<Expression<ParserContext>> {
        let (event, result) =
            self.new_event(Span::zero())
                .and_then(|| match stream.next_if(&Lex::While) {
                    Some(whl) => stream.next_must_be(&Lex::LParen).and_then(|_| {
                        let cond = self.expression(stream)?.ok_or(CompilerError::new(
                            whl.span(),
                            ParserError::WhileExpectedConditional,
                        ))?;
                        stream.next_must_be(&Lex::RParen)?;

                        self.expression_block(stream)?
                            .ok_or(CompilerError::new(whl.span, ParserError::WhileMissingBody))
                            .map(|body| {
                                Some(Expression::While {
                                    context: whl.to_ctx().join(*body.context()),
                                    cond: Box::new(cond),
                                    body: Box::new(body),
                                })
                            })
                    }),
                    _ => Ok(None),
                });
        result.view2(|v| {
            let msg = v.map(|_| "While");
            self.record(event.with_span(v.span()), msg)
        })
    }

    pub(super) fn function_call_or_variable(
        &self,
        stream: &mut TokenStream,
    ) -> ParserResult<Expression<ParserContext>> {
        let (event, result) =
            self.new_event(Span::zero())
                .and_then(|| match self.path(stream)? {
                    Some((path, call_ctx)) => match self.routine_call_params(stream)? {
                        Some((params, params_ctx)) => Ok(Some(Expression::RoutineCall(
                            call_ctx.join(params_ctx),
                            RoutineCall::Function,
                            path,
                            params.clone(),
                        ))),
                        None => match self.struct_expression_params(stream)? {
                            Some((params, params_ctx)) => Ok(Some(Expression::StructExpression(
                                call_ctx.join(params_ctx),
                                path,
                                params.clone(),
                            ))),
                            None => {
                                if path.len() > 1 {
                                    Ok(Some(Expression::Path(call_ctx, path)))
                                } else {
                                    if let Element::Id(sid) = path.last().unwrap() {
                                        Ok(Some(Expression::Identifier(call_ctx, *sid)))
                                    } else {
                                        err!(call_ctx.span(), ParserError::PathExpectedIdentifier)
                                    }
                                }
                            }
                        },
                    },
                    _ => Ok(None),
                });
        result.view2(|v| {
            let msg = v.map(|v| match &v {
                Expression::Identifier(..) => "Identifier",
                Expression::Path(..) => "Path",
                Expression::StructExpression(..) => "Struct Expression",
                Expression::RoutineCall(..) => "Routine Call",
                _ => panic!("Unexpected Expression variant"),
            });
            self.record(event.with_span(v.span()), msg)
        })
    }

    pub(super) fn struct_expression_params(
        &self,
        stream: &mut TokenStream,
    ) -> ParserResult<(Vec<(StringId, Expression<ParserContext>)>, ParserContext)> {
        let (event, result) =
            self.new_event(Span::zero())
                .and_then(|| match stream.next_if(&Lex::LBrace) {
                    Some(lbrace) => {
                        let mut params = vec![];
                        while let Some((field_name, span)) = stream.next_if_id() {
                            stream.next_must_be(&Lex::Colon)?;
                            let field_value =
                                self.expression(stream)?.ok_or(CompilerError::new(
                                    span,
                                    ParserError::StructExpectedFieldExpr(field_name),
                                ))?;
                            params.push((field_name, field_value));
                            match stream.next_if(&Lex::Comma) {
                                Some(_) => {}
                                None => break,
                            };
                        }

                        let ctx = stream
                            .next_must_be(&Lex::RBrace)?
                            .to_ctx()
                            .join(lbrace.to_ctx());
                        Ok(Some((params, ctx)))
                    }
                    _ => Ok(None),
                });
        result.view2(|v| {
            let msg = v.map(|_| "Struct Exprssion Parameters");
            let span = match v {
                Ok(ok) => ok.1.span(),
                Err(err) => err.span(),
            };
            self.record(event.with_span(span), msg)
        })
    }

    pub(super) fn array_expression(
        &self,
        stream: &mut TokenStream,
    ) -> ParserResult<Expression<ParserContext>> {
        match stream.next_if(&Lex::LBracket) {
            Some(lbracket) => {
                let (event, result) = self.new_event(Span::zero()).and_then(|| {
                    let mut elements = vec![];
                    // loop through comma separated list of expressions
                    while let Some(element) = self.expression(stream)? {
                        elements.push(element);
                        match stream.next_if(&Lex::Comma) {
                            Some(_) => {}
                            None => break,
                        };
                    }
                    let rbracket = stream.next_must_be(&Lex::RBracket)?;

                    // Compute the new span
                    let ctx = lbracket.to_ctx().join(rbracket.to_ctx());

                    let len = elements.len();
                    Ok(Some(Expression::ArrayExpression(ctx, elements, len)))
                });
                result.view2(|v| {
                    let msg = v.map(|_| "Array Expression");
                    self.record(event.with_span(v.span()), msg)
                })
            }
            None => Ok(None),
        }
    }

    pub(super) fn constant(
        &self,
        stream: &mut TokenStream,
    ) -> ParserResult<Expression<ParserContext>> {
        self.number(stream)
            .por(|ts| self.boolean(ts), stream)
            .por(|ts| self.string_literal(ts), stream)
    }

    pub(super) fn number(
        &self,
        stream: &mut TokenStream,
    ) -> ParserResult<Expression<ParserContext>> {
        let (event, result) = self.new_event(Span::zero()).and_then(|| {
            match stream.next_if_one_of(&[
                Lex::U8(0),
                Lex::U16(0),
                Lex::U32(0),
                Lex::U64(0),
                Lex::I8(0),
                Lex::I16(0),
                Lex::I32(0),
                Lex::I64(0),
            ]) {
                Some(Token {
                    span,
                    sym: Lex::U8(i),
                    ..
                }) => Ok(Some(Expression::U8(ParserContext::new(span), i))),
                Some(Token {
                    span,
                    sym: Lex::U16(i),
                    ..
                }) => Ok(Some(Expression::U16(ParserContext::new(span), i))),
                Some(Token {
                    span,
                    sym: Lex::U32(i),
                    ..
                }) => Ok(Some(Expression::U32(ParserContext::new(span), i))),
                Some(Token {
                    span,
                    sym: Lex::U64(i),
                    ..
                }) => Ok(Some(Expression::U64(ParserContext::new(span), i))),
                Some(Token {
                    span,
                    sym: Lex::I8(i),
                    ..
                }) => Ok(Some(Expression::I8(ParserContext::new(span), i))),
                Some(Token {
                    span,
                    sym: Lex::I16(i),
                    ..
                }) => Ok(Some(Expression::I16(ParserContext::new(span), i))),
                Some(Token {
                    span,
                    sym: Lex::I32(i),
                    ..
                }) => Ok(Some(Expression::I32(ParserContext::new(span), i))),
                Some(Token {
                    span,
                    sym: Lex::I64(i),
                    ..
                }) => Ok(Some(Expression::I64(ParserContext::new(span), i))),
                Some(t) => panic!("Unexpected token: {:?}", t),
                None => Ok(None),
            }
        });
        result.view2(|v| {
            let msg = v.map(|_| "Number");
            self.record(event.with_span(v.span()), msg)
        })
    }

    pub(super) fn boolean(
        &self,
        stream: &mut TokenStream,
    ) -> ParserResult<Expression<ParserContext>> {
        let (event, result) =
            self.new_event(Span::zero())
                .and_then(|| match stream.next_if(&Lex::Bool(true)) {
                    Some(Token {
                        span,
                        sym: Lex::Bool(b),
                        ..
                    }) => Ok(Some(Expression::Boolean(ParserContext::new(span), b))),
                    _ => Ok(None),
                });
        result.view2(|v| {
            let msg = v.map(|_| "Boolean");
            self.record(event.with_span(v.span()), msg)
        })
    }

    pub(super) fn string_literal(
        &self,
        stream: &mut TokenStream,
    ) -> ParserResult<Expression<ParserContext>> {
        let (event, result) = self.new_event(Span::zero()).and_then(|| {
            match stream.next_if(&Lex::StringLiteral(StringId::new())) {
                Some(Token {
                    span,
                    sym: Lex::StringLiteral(s),
                    ..
                }) => Ok(Some(Expression::StringLiteral(ParserContext::new(span), s))),
                _ => Ok(None),
            }
        });
        result.view2(|v| {
            let msg = v.map(|_| "String");
            self.record(event.with_span(v.span()), msg)
        })
    }
}<|MERGE_RESOLUTION|>--- conflicted
+++ resolved
@@ -276,23 +276,10 @@
                     None => Ok(None),
                 });
 
-<<<<<<< HEAD
-                    result.view2(|v| {
-                        let op = op.sym.to_string();
-                        let msg = v.map(|_| op.as_str());
-                        self.record(event.with_span(v.span()), msg)
-                    })
-                }
-                None => Ok(Some(left)),
-            },
-            None => Ok(None),
-        }
-=======
-        result.view(|v| match msg {
+        result.view2(|v| match msg {
             Some(msg) => self.record(event.with_span(v.span()), Ok(&msg)),
             None => self.record_noop(event.with_span(v.span())),
         })
->>>>>>> 566ad07f
     }
 
     pub(super) fn negate(
@@ -339,26 +326,14 @@
                     Some(f) => self.subdata_access_sequence(f, stream),
                     None => Ok(None),
                 });
-<<<<<<< HEAD
-                result.view2(|v| {
-                    let msg = match v {
-                        Ok(Expression::MemberAccess(..)) => Ok("Member Access"),
-                        Ok(Expression::ArrayAt { .. }) => Ok("Array At"),
-                        Ok(_) => return,
-                        Err(e) => Err(e),
-                    };
-                    self.record(event.with_span(v.span()), msg)
-                })
-=======
-
-        result.view(|v| match v {
+
+        result.view2(|v| match v {
             Ok(Expression::MemberAccess(..)) => self.record(
                 event.with_span(v.span()),
                 Ok("Subdata Access: Member Access"),
             ),
             Ok(Expression::ArrayAt { .. }) => {
                 self.record(event.with_span(v.span()), Ok("Subdata Access: Array At"))
->>>>>>> 566ad07f
             }
             Ok(_) => self.record_noop(event.with_span(v.span())),
             Err(err) => self.record(event.with_span(v.span()), Err(err)),
