use crate::compiler::{ast::Context, lexer::tokens::Token, source::SourceIr, Span};

#[derive(Clone, Copy, Debug, PartialEq)]
pub struct ParserContext {
    span: Span,
}

impl ParserContext {
    pub fn new(span: Span) -> ParserContext {
        ParserContext { span }
    }

    /// Joins this [`ParserContext`] with `a`, such that the span will cover
    /// both contexts.
    pub fn join(self, b: ParserContext) -> ParserContext {
        let span = Span::cover(self.span, b.span);
        ParserContext::new(span)
    }

    /// Extends the span of this [`ParserContext`] such that it also covers the
    /// span described by `b`.
    pub fn extend(self, b: Span) -> ParserContext {
        ParserContext::new(Span::cover(self.span, b))
    }
}

impl Context for ParserContext {
    fn id(&self) -> u32 {
        0
    }

    fn span(&self) -> Span {
        self.span
    }
}

<<<<<<< HEAD
=======
impl Diag for ParserContext {
    fn diag(&self) -> DiagData {
        DiagData::new(0, 0)
    }
}

>>>>>>> fd7606f9
impl Token {
    pub fn to_ctx(&self) -> ParserContext {
        ParserContext { span: self.span() }
    }
}<|MERGE_RESOLUTION|>--- conflicted
+++ resolved
@@ -34,15 +34,6 @@
     }
 }
 
-<<<<<<< HEAD
-=======
-impl Diag for ParserContext {
-    fn diag(&self) -> DiagData {
-        DiagData::new(0, 0)
-    }
-}
-
->>>>>>> fd7606f9
 impl Token {
     pub fn to_ctx(&self) -> ParserContext {
         ParserContext { span: self.span() }
