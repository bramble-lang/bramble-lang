use crate::{compiler::ast::ast::CompilerNode, syntax::{module::Item, routinedef::RoutineDef}};
use crate::compiler::ast::scope::Level;
use crate::{syntax::routinedef::RoutineDefType, syntax::path::Path};

use super::{scope::Scope, symbol_table::Symbol};

#[derive(Debug)]
pub struct ScopeStack<'a> {
    stack: Vec<&'a Scope>,
}

impl<'a> ScopeStack<'a> {
    pub fn new() -> ScopeStack<'a> {
        ScopeStack { stack: vec![] }
    }

    /// Push a new scope onto the stack.
    pub fn push(&mut self, scope: &'a Scope) {
        self.stack.push(scope);
    }

    /// Pop the current scope off of the stack
    pub fn pop(&mut self) -> Option<&'a Scope> {
        self.stack.pop()
    }

    /// Searches through the stack, starting at the top and going to the bottom, for a
    /// variable with the given name.  This will not search past the root scope of the
    /// current function.
    pub fn find(&self, name: &str) -> Option<&'a Symbol> {
        for scope in self.stack.iter().rev() {
            let t = scope.get(name);
            if t.is_some() {
                return t;
            }
            match scope.level {
                Level::Local => (),
                Level::Routine { .. } | Level::Module { .. } => return None,
            }
        }

        None
    }

<<<<<<< HEAD
    pub fn find_coroutine(&self, name: &str) -> bool {
        for scope in self.stack.iter().rev() {
            match scope.level {
                Level::Routine{routine_type, ..} => return routine_type == RoutineDefType::Coroutine,
=======
    /// Searched from the top of the stack to the bottom for a Node whose symbol table
    /// contains the given name.  If found it will return a reference to that node.
    /// Unlike `find` this function will not stop at Function boundaries. This allows
    /// it to be used for searching for functions defined in parent scopes all the way up
    /// to the module containing the current node.
    fn find_global(&self, name: &str) -> Option<&'a CompilerNode> {
        for node in self.stack.iter().rev() {
            let scope = node.get_metadata();
            if scope.get(name).is_some() {
                return Some(node);
            }
        }

        None
    }

    pub fn find_func(&self, name: &str) -> Option<&Item<Scope>> {
        match self.find_global(name) {
            Some(ref node) => match node {
                CompilerNode::Module(m)=> m.get_functions().iter().find(|v| match v {
                    Item::Routine(RoutineDef {
                        def: RoutineDefType::Function,
                        name: n,
                        ..
                    }) => n == name,
                    _ => false,
                }),
                _ => None,
            },
            None => None,
        }
    }

    pub fn find_coroutine(&self, name: &str) -> Option<&Item<Scope>> {
        match self.find_global(name) {
            Some(ref node) => match node {
                CompilerNode::Module(m) => m.get_coroutines().iter().find(|v| match v {
                    Item::Routine(RoutineDef {
                        def: RoutineDefType::Coroutine,
                        name: n,
                        ..
                    }) => n == name,
                    _ => false,
                }),
                _ => None,
            },
            None => None,
        }
    }

    pub fn get_routine_allocation(&self, name: &str) -> Option<i32> {
        match self.find_func(name) {
            Some(func) => func,
            None => match self.find_coroutine(name) {
                Some(co) => co,
                None => return None,
            },
        }
        .get_metadata()
        .local_allocation()
    }

    /// Starting from the bottom of the stack this builds a path
    /// of all the modules that we are current in, in effect
    /// the current path within the AST.
    pub fn to_path(&self) -> Option<Path> {
        let mut steps = vec![];

        for node in self.stack.iter() {
            match node {
                CompilerNode::Module(m) => {
                    steps.push(m.get_name().clone());
                }
>>>>>>> b1fdc819
                _ => (),
            }
        }

        false
    }
}

impl std::fmt::Display for ScopeStack<'_> {
    fn fmt(&self, f: &mut std::fmt::Formatter<'_>) -> std::fmt::Result {
        for scope in self.stack.iter() {
            f.write_fmt(format_args!("{}\n", scope))?;
        }

        Ok(())
    }
}

#[cfg(test)]
mod tests {
    use super::*;
    use crate::{compiler::ast::scope::Scope, syntax::{module, routinedef::RoutineDef}};
    use crate::syntax::ty::Type;

    #[test]
    fn test_find_symbol_in_current_scope() {
        let mut scope = Scope::new(0, Level::Local, vec!["root"].into(), Type::Unit);
        scope.insert("x", 4, 4);
        let node = CompilerNode::ExpressionBlock(scope, vec![]);
        let mut stack = ScopeStack::new();
        stack.push(&node.get_metadata());

        let sym = stack.find("x").unwrap();
        assert_eq!(sym.name, "x");
        assert_eq!(sym.size, 4);
        assert_eq!(sym.offset, 8);
    }

    #[test]
    fn test_find_symbol_in_outer_scope() {
        let mut stack = ScopeStack::new();

        let mut outer_scope = Scope::new(0, Level::Local, vec!["root"].into(), Type::Unit);
        outer_scope.insert("x", 4, 4);
        let outer_node = CompilerNode::ExpressionBlock(outer_scope, vec![]);
        stack.push(&outer_node.get_metadata());
        let inner_scope = Scope::new(0, Level::Local, vec!["root"].into(), Type::Unit);
        let inner_node = CompilerNode::ExpressionBlock(inner_scope, vec![]);
        stack.push(&inner_node.get_metadata());

        let sym = stack.find("x").unwrap();
        assert_eq!(sym.name, "x");
        assert_eq!(sym.size, 4);
        assert_eq!(sym.offset, 8);
    }

    #[test]
    fn test_find_symbol_defined_in_both_scopes() {
        let mut stack = ScopeStack::new();

        let mut outer_scope = Scope::new(0, Level::Local, vec!["root"].into(), Type::Unit);
        outer_scope.insert("x", 4, 4);
        let outer_node = CompilerNode::ExpressionBlock(outer_scope, vec![]);
        stack.push(&outer_node.get_metadata());
        let mut inner_scope = Scope::new(0, Level::Local, vec!["root"].into(), Type::Unit);
        inner_scope.insert("x", 4, 16);
        let inner_node = CompilerNode::ExpressionBlock(inner_scope, vec![]);
        stack.push(&inner_node.get_metadata());

        let sym = stack.find("x").unwrap();
        assert_eq!(sym.name, "x");
        assert_eq!(sym.size, 4);
        assert_eq!(sym.offset, 20);
    }

    #[test]
    fn test_find_symbol_does_not_exist() {
        let mut stack = ScopeStack::new();

        let mut outer_scope = Scope::new(0, Level::Local, vec!["root"].into(), Type::Unit);
        outer_scope.insert("x", 4, 4);
        let outer_node = CompilerNode::ExpressionBlock(outer_scope, vec![]);
        stack.push(&outer_node.get_metadata());
        let inner_scope = Scope::new(0, Level::Local, vec!["root"].into(), Type::Unit);
        let inner_node = CompilerNode::ExpressionBlock(inner_scope, vec![]);
        stack.push(&inner_node.get_metadata());

        assert_eq!(stack.find("y").is_none(), true);
    }

    #[test]
    fn test_find_symbol_does_not_pass_function() {
        let mut stack = ScopeStack::new();

        let mut outer_scope = Scope::new(0, Level::Local, vec!["root"].into(), Type::Unit);
        outer_scope.insert("nope", 4, 4);
        let outer_node = CompilerNode::ExpressionBlock(outer_scope, vec![]);
        stack.push(&outer_node.get_metadata());

        let mut fun_scope = Scope::new(
            0,
            Level::Routine {
                next_label: 0,
                allocation: 8,
                routine_type: RoutineDefType::Function,
            },
            vec!["root"].into(),
            Type::Unit,
        );
        fun_scope.insert("y", 4, 4);
        fun_scope.insert("z", 4, 8);
        let outer_node = RoutineDef {
            meta: fun_scope,
            def: RoutineDefType::Function,
            name: "func".into(),
            params: vec![],
            ty: Type::I32,
            body: vec![],
        };
        let tmp = CompilerNode::RoutineDef(outer_node);
<<<<<<< HEAD
        stack.push(&tmp.get_metadata());
=======
        stack.push(&tmp);
>>>>>>> b1fdc819

        let mut inner_scope = Scope::new(0, Level::Local, vec!["root"].into(), Type::Unit);
        inner_scope.insert("x", 4, 4);
        let inner_node = CompilerNode::ExpressionBlock(inner_scope, vec![]);
        stack.push(&inner_node.get_metadata());

        assert_eq!(stack.find("x").is_some(), true);
        assert_eq!(stack.find("y").is_some(), true);
        assert_eq!(stack.find("nope").is_some(), false);
    }

    #[test]
    fn test_get_routine_parameters() {
        let mut stack = ScopeStack::new();

        let mut fun_scope = Scope::new(
            0,
            Level::Routine {
                next_label: 0,
                allocation: 8,
                routine_type: RoutineDefType::Function,
            },
            vec!["root"].into(),
            Type::Unit,
        );
        fun_scope.insert("y", 4, 0);
        fun_scope.insert("z", 4, 4);
        let fun_node = RoutineDef {
            meta: fun_scope,
            def: RoutineDefType::Function,
            name: "func".into(),
            params: vec![("y".into(), Type::I32)],
            ty: Type::I32,
            body: vec![],
        };

        let mut module_scope = Scope::new(0, Level::Local, vec!["root"].into(), Type::Unit);
        module_scope.insert("func", 0, 0);
        let mut module_node = module::Module::new("test", module_scope);
        module_node.add_function(fun_node).unwrap();
        let tmp = CompilerNode::Module(module_node);
        stack.push(&tmp.get_metadata());

        let fun2_scope = Scope::new(
            0,
            Level::Routine {
                next_label: 0,
                allocation: 0,
                routine_type: RoutineDefType::Function,
            },
            vec!["root"].into(),
            Type::Unit,
        );
        let fun2_node = RoutineDef {
            meta: fun2_scope,
            def: RoutineDefType::Function,
            name: "func2".into(),
            params: vec![],
            ty: Type::I32,
            body: vec![],
        };
        let tmp = CompilerNode::RoutineDef(fun2_node);
<<<<<<< HEAD
        stack.push(&tmp.get_metadata());

        assert_eq!(stack.find("func").is_none(), true);
=======
        stack.push(&tmp);

        assert_eq!(stack.find("func").is_none(), true);

        let node = stack.find_func("func").unwrap();
        match node {
            Item::Routine(RoutineDef {
                meta,
                def: RoutineDefType::Function,
                name,
                params,
                ..
            }) => {
                assert_eq!(name, "func");
                assert_eq!(params.len(), 1);
                let y_param = meta.get("y").unwrap();
                assert_eq!(y_param.offset, 4);
                assert_eq!(y_param.size, 4);
            }
            _ => assert!(false),
        }
>>>>>>> b1fdc819
    }

    #[test]
    fn test_get_coroutine_parameters() {
        let mut stack = ScopeStack::new();

        let mut cor_scope = Scope::new(
            0,
            Level::Routine {
                next_label: 0,
                allocation: 8,
                routine_type: RoutineDefType::Coroutine,
            },
            vec!["root"].into(),
            Type::Unit,
        );
        cor_scope.insert("y", 4, 20);
        cor_scope.insert("z", 4, 24);
        let cor_node = RoutineDef {
            meta: cor_scope,
            def: RoutineDefType::Coroutine,
            name: "cor".into(),
            params: vec![("y".into(), Type::I32)],
            ty: Type::I32,
            body: vec![],
        };

        let mut module_scope = Scope::new(0, Level::Local, vec!["root"].into(), Type::Unit);
        module_scope.insert("cor", 0, 0);

        let mut module_node = module::Module::new("test", module_scope);
        module_node.add_coroutine(cor_node).unwrap();
        let tmp = CompilerNode::Module(module_node);
<<<<<<< HEAD
        stack.push(&tmp.get_metadata());
=======
        stack.push(&tmp);

        let fun2_scope = Scope::new(
            0,
            Level::Routine {
                next_label: 0,
                allocation: 0,
            },
            vec!["root"].into(),
            Type::Unit,
        );
        let fun2_node = RoutineDef {
            meta: fun2_scope,
            def: RoutineDefType::Coroutine,
            name: "func2".into(),
            params: vec![],
            ty: Type::I32,
            body: vec![],
        };
        let tmp = CompilerNode::RoutineDef(fun2_node);
        stack.push(&tmp);

        let node = stack.find_coroutine("cor").unwrap();
        match node {
            Item::Routine(RoutineDef {
                meta,
                def: RoutineDefType::Coroutine,
                name,
                params,
                ..
            }) => {
                assert_eq!(name, "cor");
                assert_eq!(params.len(), 1);
                let y_param = meta.get("y").unwrap();
                assert_eq!(y_param.offset, 24);
                assert_eq!(y_param.size, 4);
            }
            _ => assert!(false),
        }
    }

    #[test]
    fn test_single_level_to_path() {
        let mut stack = ScopeStack::new();
        let mut module_scope = Scope::new(
            0,
            Level::Module {
                name: "root".into(),
            },
            vec!["root"].into(),
            Type::Unit,
        );
        module_scope.insert("cor", 0, 0);

        let module_node = module::Module::new("root", module_scope);
        let tmp = CompilerNode::Module(module_node);
        stack.push(&tmp);

        let path = stack.to_path().unwrap();
        let expected: Path = vec!["root"].into();
        assert_eq!(path, expected);
    }

    #[test]
    fn test_func_in_module_to_path() {
        let mut stack = ScopeStack::new();
        let mut module_scope = Scope::new(
            0,
            Level::Module {
                name: "root".into(),
            },
            vec!["root"].into(),
            Type::Unit,
        );
        module_scope.insert("cor", 0, 0);
        
        let module_node = module::Module::new("root", module_scope);
        let tmp = CompilerNode::Module(module_node);
        stack.push(&tmp);

        let fun2_scope = Scope::new(
            0,
            Level::Routine {
                next_label: 0,
                allocation: 0,
            },
            vec!["root"].into(),
            Type::Unit,
        );
        let fun2_node = RoutineDef {
            meta: fun2_scope,
            def: RoutineDefType::Coroutine,
            name: "func2".into(),
            params: vec![],
            ty: Type::I32,
            body: vec![],
        };
        let tmp = CompilerNode::RoutineDef(fun2_node);
        stack.push(&tmp);

        let path = stack.to_path().unwrap();
        let expected: Path = vec!["root"].into();
        assert_eq!(path, expected);
    }

    #[test]
    fn test_nested_module_to_path() {
        let mut stack = ScopeStack::new();
        let module_scope = Scope::new(
            0,
            Level::Module {
                name: "root".into(),
            },
            vec!["root"].into(),
            Type::Unit,
        );
        
        let module_node = module::Module::new("root", module_scope);
        let tmp = CompilerNode::Module(module_node);
        stack.push(&tmp);

        let module2_scope = Scope::new(
            0,
            Level::Module {
                name: "inner".into(),
            },
            vec!["root"].into(),
            Type::Unit,
        );
        
        let module2_node = module::Module::new("inner", module2_scope);
        let tmp2 = CompilerNode::Module(module2_node);
        stack.push(&tmp2);
>>>>>>> b1fdc819

        let fun2_scope = Scope::new(
            0,
            Level::Routine {
                next_label: 0,
                allocation: 0,
                routine_type: RoutineDefType::Coroutine,
            },
            vec!["root"].into(),
            Type::Unit,
        );
        let fun2_node = RoutineDef {
            meta: fun2_scope,
            def: RoutineDefType::Coroutine,
            name: "func2".into(),
            params: vec![],
            ty: Type::I32,
            body: vec![],
        };
        let tmp = CompilerNode::RoutineDef(fun2_node);
<<<<<<< HEAD
        stack.push(&tmp.get_metadata());
=======
        stack.push(&tmp);
>>>>>>> b1fdc819

        assert!(stack.find_coroutine("cor"));
    }
}<|MERGE_RESOLUTION|>--- conflicted
+++ resolved
@@ -42,86 +42,10 @@
         None
     }
 
-<<<<<<< HEAD
     pub fn find_coroutine(&self, name: &str) -> bool {
         for scope in self.stack.iter().rev() {
             match scope.level {
                 Level::Routine{routine_type, ..} => return routine_type == RoutineDefType::Coroutine,
-=======
-    /// Searched from the top of the stack to the bottom for a Node whose symbol table
-    /// contains the given name.  If found it will return a reference to that node.
-    /// Unlike `find` this function will not stop at Function boundaries. This allows
-    /// it to be used for searching for functions defined in parent scopes all the way up
-    /// to the module containing the current node.
-    fn find_global(&self, name: &str) -> Option<&'a CompilerNode> {
-        for node in self.stack.iter().rev() {
-            let scope = node.get_metadata();
-            if scope.get(name).is_some() {
-                return Some(node);
-            }
-        }
-
-        None
-    }
-
-    pub fn find_func(&self, name: &str) -> Option<&Item<Scope>> {
-        match self.find_global(name) {
-            Some(ref node) => match node {
-                CompilerNode::Module(m)=> m.get_functions().iter().find(|v| match v {
-                    Item::Routine(RoutineDef {
-                        def: RoutineDefType::Function,
-                        name: n,
-                        ..
-                    }) => n == name,
-                    _ => false,
-                }),
-                _ => None,
-            },
-            None => None,
-        }
-    }
-
-    pub fn find_coroutine(&self, name: &str) -> Option<&Item<Scope>> {
-        match self.find_global(name) {
-            Some(ref node) => match node {
-                CompilerNode::Module(m) => m.get_coroutines().iter().find(|v| match v {
-                    Item::Routine(RoutineDef {
-                        def: RoutineDefType::Coroutine,
-                        name: n,
-                        ..
-                    }) => n == name,
-                    _ => false,
-                }),
-                _ => None,
-            },
-            None => None,
-        }
-    }
-
-    pub fn get_routine_allocation(&self, name: &str) -> Option<i32> {
-        match self.find_func(name) {
-            Some(func) => func,
-            None => match self.find_coroutine(name) {
-                Some(co) => co,
-                None => return None,
-            },
-        }
-        .get_metadata()
-        .local_allocation()
-    }
-
-    /// Starting from the bottom of the stack this builds a path
-    /// of all the modules that we are current in, in effect
-    /// the current path within the AST.
-    pub fn to_path(&self) -> Option<Path> {
-        let mut steps = vec![];
-
-        for node in self.stack.iter() {
-            match node {
-                CompilerNode::Module(m) => {
-                    steps.push(m.get_name().clone());
-                }
->>>>>>> b1fdc819
                 _ => (),
             }
         }
@@ -242,11 +166,7 @@
             body: vec![],
         };
         let tmp = CompilerNode::RoutineDef(outer_node);
-<<<<<<< HEAD
-        stack.push(&tmp.get_metadata());
-=======
-        stack.push(&tmp);
->>>>>>> b1fdc819
+        stack.push(&tmp.get_metadata());
 
         let mut inner_scope = Scope::new(0, Level::Local, vec!["root"].into(), Type::Unit);
         inner_scope.insert("x", 4, 4);
@@ -309,33 +229,9 @@
             body: vec![],
         };
         let tmp = CompilerNode::RoutineDef(fun2_node);
-<<<<<<< HEAD
         stack.push(&tmp.get_metadata());
 
         assert_eq!(stack.find("func").is_none(), true);
-=======
-        stack.push(&tmp);
-
-        assert_eq!(stack.find("func").is_none(), true);
-
-        let node = stack.find_func("func").unwrap();
-        match node {
-            Item::Routine(RoutineDef {
-                meta,
-                def: RoutineDefType::Function,
-                name,
-                params,
-                ..
-            }) => {
-                assert_eq!(name, "func");
-                assert_eq!(params.len(), 1);
-                let y_param = meta.get("y").unwrap();
-                assert_eq!(y_param.offset, 4);
-                assert_eq!(y_param.size, 4);
-            }
-            _ => assert!(false),
-        }
->>>>>>> b1fdc819
     }
 
     #[test]
@@ -369,16 +265,14 @@
         let mut module_node = module::Module::new("test", module_scope);
         module_node.add_coroutine(cor_node).unwrap();
         let tmp = CompilerNode::Module(module_node);
-<<<<<<< HEAD
-        stack.push(&tmp.get_metadata());
-=======
-        stack.push(&tmp);
+        stack.push(&tmp.get_metadata());
 
         let fun2_scope = Scope::new(
             0,
             Level::Routine {
                 next_label: 0,
                 allocation: 0,
+                routine_type: RoutineDefType::Coroutine,
             },
             vec!["root"].into(),
             Type::Unit,
@@ -392,145 +286,7 @@
             body: vec![],
         };
         let tmp = CompilerNode::RoutineDef(fun2_node);
-        stack.push(&tmp);
-
-        let node = stack.find_coroutine("cor").unwrap();
-        match node {
-            Item::Routine(RoutineDef {
-                meta,
-                def: RoutineDefType::Coroutine,
-                name,
-                params,
-                ..
-            }) => {
-                assert_eq!(name, "cor");
-                assert_eq!(params.len(), 1);
-                let y_param = meta.get("y").unwrap();
-                assert_eq!(y_param.offset, 24);
-                assert_eq!(y_param.size, 4);
-            }
-            _ => assert!(false),
-        }
-    }
-
-    #[test]
-    fn test_single_level_to_path() {
-        let mut stack = ScopeStack::new();
-        let mut module_scope = Scope::new(
-            0,
-            Level::Module {
-                name: "root".into(),
-            },
-            vec!["root"].into(),
-            Type::Unit,
-        );
-        module_scope.insert("cor", 0, 0);
-
-        let module_node = module::Module::new("root", module_scope);
-        let tmp = CompilerNode::Module(module_node);
-        stack.push(&tmp);
-
-        let path = stack.to_path().unwrap();
-        let expected: Path = vec!["root"].into();
-        assert_eq!(path, expected);
-    }
-
-    #[test]
-    fn test_func_in_module_to_path() {
-        let mut stack = ScopeStack::new();
-        let mut module_scope = Scope::new(
-            0,
-            Level::Module {
-                name: "root".into(),
-            },
-            vec!["root"].into(),
-            Type::Unit,
-        );
-        module_scope.insert("cor", 0, 0);
-        
-        let module_node = module::Module::new("root", module_scope);
-        let tmp = CompilerNode::Module(module_node);
-        stack.push(&tmp);
-
-        let fun2_scope = Scope::new(
-            0,
-            Level::Routine {
-                next_label: 0,
-                allocation: 0,
-            },
-            vec!["root"].into(),
-            Type::Unit,
-        );
-        let fun2_node = RoutineDef {
-            meta: fun2_scope,
-            def: RoutineDefType::Coroutine,
-            name: "func2".into(),
-            params: vec![],
-            ty: Type::I32,
-            body: vec![],
-        };
-        let tmp = CompilerNode::RoutineDef(fun2_node);
-        stack.push(&tmp);
-
-        let path = stack.to_path().unwrap();
-        let expected: Path = vec!["root"].into();
-        assert_eq!(path, expected);
-    }
-
-    #[test]
-    fn test_nested_module_to_path() {
-        let mut stack = ScopeStack::new();
-        let module_scope = Scope::new(
-            0,
-            Level::Module {
-                name: "root".into(),
-            },
-            vec!["root"].into(),
-            Type::Unit,
-        );
-        
-        let module_node = module::Module::new("root", module_scope);
-        let tmp = CompilerNode::Module(module_node);
-        stack.push(&tmp);
-
-        let module2_scope = Scope::new(
-            0,
-            Level::Module {
-                name: "inner".into(),
-            },
-            vec!["root"].into(),
-            Type::Unit,
-        );
-        
-        let module2_node = module::Module::new("inner", module2_scope);
-        let tmp2 = CompilerNode::Module(module2_node);
-        stack.push(&tmp2);
->>>>>>> b1fdc819
-
-        let fun2_scope = Scope::new(
-            0,
-            Level::Routine {
-                next_label: 0,
-                allocation: 0,
-                routine_type: RoutineDefType::Coroutine,
-            },
-            vec!["root"].into(),
-            Type::Unit,
-        );
-        let fun2_node = RoutineDef {
-            meta: fun2_scope,
-            def: RoutineDefType::Coroutine,
-            name: "func2".into(),
-            params: vec![],
-            ty: Type::I32,
-            body: vec![],
-        };
-        let tmp = CompilerNode::RoutineDef(fun2_node);
-<<<<<<< HEAD
-        stack.push(&tmp.get_metadata());
-=======
-        stack.push(&tmp);
->>>>>>> b1fdc819
+        stack.push(&tmp.get_metadata());
 
         assert!(stack.find_coroutine("cor"));
     }
