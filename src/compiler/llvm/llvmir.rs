#![allow(unused_imports, unused_variables)]

/// The compiler traverses the Braid AST and constructs and constructs
/// an LLVM Module through LLVM IR.

/// This uses the LLVM C API to interface with LLVM and construct the
/// Module. Resulting IR can then be fed into the LLVM Compiler to compile
/// into native assembly or into a JIT.
use std::{
    cell::RefCell,
    collections::{HashMap, HashSet},
    convert::TryFrom,
    error::Error,
    rc::Rc,
};

use inkwell::{
    builder::Builder,
    context,
    execution_engine::{ExecutionEngine, JitFunction},
    module::Module,
    passes::PassManager,
    targets::{CodeModel, InitializationConfig, RelocMode, Target},
    types::*,
    values::*,
    AddressSpace, FloatPredicate, IntPredicate, OptimizationLevel,
};

use crate::{
    compiler::{
        ast::{Element, Parameter, StructDef},
        diagnostics::{Event, EventId, EventStack, Logger, View, Writable},
        import::{Import, ImportRoutineDef, ImportStructDef},
        parser::{ParserContext, ParserError},
        source::SourceIr,
        CompilerError, SourceMap, Span,
    },
    result::Result,
    StringId, StringTable,
};

use crate::{
    compiler::{
        ast::{Context, Node, Path, Type},
        semantics::semanticnode::SemanticContext,
    },
    project::manifest::Manifest,
};

use super::ast;

use super::{scopestack::RegisterLookup, stringpool::StringPool};

const MEM_ALIGNMENT: u64 = 8;

/// A LLVM IR generator which can be used to generate all the code
/// for a single LLVM Module.
pub struct IrGen<'ctx> {
    context: &'ctx context::Context,
    module: Module<'ctx>,
    builder: Builder<'ctx>,
    imports: &'ctx [Import],
    string_pool: StringPool<'ctx>,
    registers: RegisterLookup<'ctx>,
    struct_table: HashMap<String, ast::StructDef<SemanticContext>>,
    fn_use_out_param: HashSet<String>,
    string_table: &'ctx StringTable,
    source_map: &'ctx SourceMap,
    logger: &'ctx Logger<'ctx>,
    event_stack: EventStack,
}

impl<'ctx> IrGen<'ctx> {
    pub fn new(
        ctx: &'ctx context::Context,
        module: &str,
        imports: &'ctx [Import],
        source_map: &'ctx SourceMap,
        string_table: &'ctx StringTable,
        logger: &'ctx Logger,
    ) -> IrGen<'ctx> {
        IrGen {
            context: ctx,
            module: ctx.create_module(module),
            builder: ctx.create_builder(),
            imports,
            string_pool: StringPool::new(string_table),
            registers: RegisterLookup::new(),
            struct_table: HashMap::new(),
            fn_use_out_param: HashSet::new(),
            source_map,
            string_table,
            logger,
            event_stack: EventStack::new(),
        }
    }

    /// Print the LLVM IR to stderr
    pub fn print_err(&self) {
        self.module.print_to_stderr();
    }

    /// Print the LLVM IR to the given file
    pub fn print(&self, path: &std::path::Path) {
        self.module.print_to_file(path).unwrap()
    }

    /// Compile the LLVM IR into an object file for the target platform
    pub fn emit_object_code(&self, path: &std::path::Path) -> Result<()> {
        // Get target for current machine
        let triple = inkwell::targets::TargetMachine::get_default_triple();

        let config = InitializationConfig::default();
        inkwell::targets::Target::initialize_all(&config);
        let target = inkwell::targets::Target::from_triple(&triple).unwrap();

        let machine = target
            .create_target_machine(
                &triple,
                "generic",
                "",
                OptimizationLevel::None,
                RelocMode::Default,
                CodeModel::Default,
            )
            .ok_or("Could not create a target machine for compilation")?;
        let data = machine.get_target_data();

        // Configure the module
        self.module.set_data_layout(&data.get_data_layout());
        self.module.set_triple(&triple);

        // Emit object file
        machine
            .write_to_file(&self.module, inkwell::targets::FileType::Object, path)
            .map_err(|e| e.to_string())
    }

    /// Take the given Braid AST to compile it to LLVM IR and add it to the LLVM module.
    ///
    /// All user input is expected to be fully validated and correct by the time it reaches
    /// the compiler phase (via syntactic and semantic analysis).  Therefore, if anything
    /// goes wrong during compilation, it is assumed to be the result of a critical bug in
    /// the compiler itself and not an issue with the input Braid code. This means that any
    /// error at this stage is unrecoverable; since its a bug in the compiler itself it cannot
    /// be trusted. So, if any unexpected state is encountered or any error happens this module
    /// will panic at that point in code and crash the compiler.
    pub fn ingest(
        &mut self,
        m: &'ctx ast::Module<SemanticContext>,
        user_main: StringId,
    ) -> Result<()> {
        self.compile_string_pool(m);
        self.add_imports();

        self.add_mod_items(m);

        match Self::find_distinct_user_main(m, user_main)? {
            Some(main_path) => self.configure_user_main(&main_path),
            None => (),
        }
        match m.to_llvm_ir(self) {
            None => (),
            Some(_) => panic!("Expected None when compiling a Module"),
        };

        Ok(())
    }

    fn find_distinct_user_main(
        m: &'ctx ast::Module<SemanticContext>,
        user_main: StringId,
    ) -> Result<Option<Path>> {
        let mut matches = vec![];
        let base_path = Path::new();
        let main_path = Self::find_user_main(m, user_main, base_path, &mut matches);
        if matches.len() == 1 {
            Ok(Some(matches[0].clone()))
        } else if matches.len() == 0 {
            Ok(None)
        } else {
            Err(format!(
                "Found multiple {} functions in the project",
                user_main,
            ))
        }
    }

    fn find_user_main(
        module: &'ctx ast::Module<SemanticContext>,
        user_main: StringId,
        mut path: Path,
        matches: &mut Vec<Path>,
    ) {
        path.push(Element::Id(
            module.name().expect("Modules must have a name."),
        ));

        // Search through functions for "my_main"
        let functions = module.get_functions();
        for f in functions {
            match f.name() {
                Some(name) if name == user_main => {
                    let mut path = path.clone();
                    path.push(Element::Id(name));
                    matches.push(path);
                }
                _ => (),
            }
        }

        // If not found, recurse through every module in this module
        let modules = module.get_modules();
        for m in modules {
            Self::find_user_main(m, user_main, path.clone(), matches);
        }
    }

    /// Creates `main` entry point which will be called by the OS to start the Braid
    /// application. This main will initialize platform level values and state, then
    /// call the user defined main `my_main`.
    fn configure_user_main(&self, path: &Path) {
        let main_type = self.context.i64_type().fn_type(&[], false);
        let main = self.module.add_function("main", main_type, None);
        let entry_bb = self.context.append_basic_block(main, "entry");
        self.builder.position_at_end(entry_bb);

        let user_main_name = path.to_label(self.source_map, self.string_table);
        let user_main = self
            .module
            .get_function(&user_main_name)
            .expect(&format!("Could not find {}", user_main_name));
        let status = self
            .builder
            .build_call(user_main, &[], "user_main")
            .try_as_basic_value()
            .left()
            .unwrap();
        self.builder.build_return(Some(&status));
    }

    /// Add the list of external function declarations to the function table
    /// in the LLVM module
    fn add_imports(&mut self) {
        // Add struct definitions first in case there are any function declarations that depend
        // upon these types
        for manifest in self.imports {
            // Add imported structures to the LLVM Module
            for sd in &manifest.structs {
                self.add_import_struct_def(sd)
            }
        }

        // Add all function definitions that are imported from other projects
        for manifest in self.imports {
            // Add imported functions to the LLVM Module
            for rd in &manifest.funcs {
                self.add_fn_decl(
                    &rd.path().to_label(self.source_map, self.string_table),
                    rd.params(),
                    false,
                    rd.ty(),
                    Span::zero(),
                );
            }
        }
    }

    /// Take the given AST and add declarations for every function to the
    /// LLVM module. This is required so that the FunctionValue can be looked
    /// up when generating code for function calls.
    fn add_mod_items(&mut self, m: &'ctx ast::Module<SemanticContext>) {
        for s in m.get_structs() {
            if let ast::Item::Struct(sd) = s {
                self.add_struct_def(sd);
            } else {
                panic!("Expected a struct but got {}", s)
            }
        }

        for f in m.get_functions() {
            if let ast::Item::Routine(rd) = f {
                self.add_fn_def_decl(rd);
            }
        }

        for ex in m.get_externs() {
            if let ast::Item::Extern(ex) = ex {
                self.add_extern_fn_decl(ex);
            }
        }

        for m in m.get_modules() {
            self.add_mod_items(m);
        }
    }

    /// Takes a RoutineDef and adds its declaration to the
    /// LLVM Module. This function declaration can then be
    /// looked up through `self.module` for function calls
    /// and to add the definition to the function when
    /// compiling the AST to LLVM.
    fn add_fn_def_decl(&mut self, rd: &'ctx ast::RoutineDef<SemanticContext>) {
        let params: Vec<_> = rd.get_params().iter().map(|p| p.ty.clone()).collect();
        self.add_fn_decl(
            &rd.context
                .canonical_path()
                .to_label(self.source_map, self.string_table),
            &params,
            false,
            &rd.ret_ty,
            rd.span(),
        )
    }

    fn add_extern_fn_decl(&mut self, ex: &'ctx ast::Extern<SemanticContext>) {
        // Declare external function
        let params: Vec<_> = ex.get_params().iter().map(|p| p.ty.clone()).collect();
        let label = &ex
            .context()
            .canonical_path()
            .to_label(self.source_map, self.string_table);
        self.add_fn_decl(
            &label,
            &params,
            ex.has_varargs,
            ex.get_return_type(),
            ex.span(),
        );

        let llvm_fn_decl = self.module.get_function(&label).unwrap();
        self.record_terminal(ex.span(), &llvm_fn_decl);
    }

    /// Takes a tuple describing the signature of an function (internal or external) to the
    /// LLVM Module. This function declaration can then be
    /// looked up through `self.module` for function calls
    /// and to add the definition to the function when
    /// compiling the AST to LLVM.
    fn add_fn_decl(
        &mut self,
        name: &str,
        params: &[ast::Type],
        has_var_arg: bool,
        ret_ty: &ast::Type,
        span: Span,
    ) {
        let mut llvm_params = vec![];

        // If the return type is a structure, then update the function to use
        // a return parameter and make the function a void
        let llvm_ty = match ret_ty {
            ast::Type::Custom(_) | ast::Type::Array(..) => {
                self.fn_use_out_param.insert(name.into());

                let ptr_ty = ret_ty
                    .to_llvm_ir(self)
                    .map_err(|e| format!("S{}: {}", span, e))
                    .unwrap()
                    .into_basic_type()
                    .unwrap()
                    .ptr_type(AddressSpace::Generic)
                    .into();
                llvm_params.push(ptr_ty);

                ast::Type::Unit.to_llvm_ir(self)
            }
            _ => ret_ty.to_llvm_ir(self),
        }
        .map_err(|e| format!("S{}: {}", span, e))
        .unwrap();

        for p in params {
            let ty_llvm = p
                .to_llvm_ir(self)
                .map_err(|e| format!("S{}: {}", span, e))
                .unwrap()
                .into_basic_type();
            match ty_llvm {
                Ok(ty_llvm) if ty_llvm.is_aggregate_type() => {
                    llvm_params.push(ty_llvm.ptr_type(AddressSpace::Generic).into())
                }
                Ok(ty_llvm) => llvm_params.push(ty_llvm),
                Err(msg) => panic!("Failed to convert parameter type to LLVM: {}", msg),
            }
        }

        let fn_type = match llvm_ty {
            AnyTypeEnum::IntType(ity) => ity.fn_type(&llvm_params, has_var_arg),
            AnyTypeEnum::FloatType(fty) => fty.fn_type(&llvm_params, has_var_arg),
            AnyTypeEnum::PointerType(pty) => pty.fn_type(&llvm_params, has_var_arg),
            AnyTypeEnum::VoidType(vty) => vty.fn_type(&llvm_params, has_var_arg),
            _ => panic!("Unexpected type: {:?}", llvm_ty),
        };
        self.module.add_function(name, fn_type, None);
    }

    /// Add a struct definition to the LLVM context and module.
    fn add_struct_def(&mut self, sd: &'ctx ast::StructDef<SemanticContext>) {
        self.struct_table.insert(
            sd.context()
                .canonical_path()
                .to_label(self.source_map, self.string_table),
            sd.clone(),
        );
        let name = sd
            .context()
            .canonical_path()
            .to_label(self.source_map, self.string_table);

        // Add structure name to LLVM context before defining the fields (to allow for self referencing)
        let struct_ty = self.context.opaque_struct_type(&name);

        let fields_llvm: Vec<BasicTypeEnum<'ctx>> = sd
            .get_fields()
            .iter()
            .filter_map(|f| {
                // TODO: what's going on here?  Should this fail if I cannot convert to a basic type?
                f.ty.to_llvm_ir(self)
                    .map_err(|e| format!("S{}: {}", f.span(), e))
                    .unwrap()
                    .into_basic_type()
                    .ok()
            })
            .collect();
        struct_ty.set_body(&fields_llvm, false);
        self.record_terminal(sd.span(), &struct_ty);
    }

    /// Add a struct definition to the LLVM context and module.
    fn add_import_struct_def(&mut self, sd: &'ctx ImportStructDef) {
        let name = sd.path().to_label(self.source_map, self.string_table);
        let struct_ty = self.context.opaque_struct_type(&name);

        let fields_llvm: Vec<BasicTypeEnum<'ctx>> = sd
            .fields()
            .iter()
            .filter_map(|(field_name, field_ty)| {
                // TODO: what's going on here?  Should this fail if I cannot convert to a basic type?
                match field_ty {
                    ast::Type::Custom(_) => field_ty.to_llvm_ir(self),
                    _ => field_ty.to_llvm_ir(self),
                }
                .map_err(|e| format!("L{}: {}", 0, e))
                .unwrap()
                .into_basic_type()
                .ok()
            })
            .collect();

        self.struct_table.insert(name, sd.into());
        struct_ty.set_body(&fields_llvm, false);
    }

    /// Add all string literals to the data section of the assemby output
    fn compile_string_pool(&mut self, m: &ast::Module<SemanticContext>) {
        self.string_pool.extract_from_module(m);

        for (s, id) in self.string_pool.pool.iter() {
            let escaped_s = convert_esc_seq_to_ascii(s).unwrap();
            let len_w_null = escaped_s.len() + 1;
            let g = self.module.add_global(
                self.context.i8_type().array_type(len_w_null as u32),
                None,
                &self.get_stringpool_label(*id),
            );
            g.set_initializer(&self.context.const_string(escaped_s.as_bytes(), true));
        }
    }

    fn build_memcpy(&self, dest: PointerValue<'ctx>, src: PointerValue<'ctx>, span: Span) {
        let dest_align = get_ptr_alignment(dest);
        let src_align = get_ptr_alignment(src);
        let mc = self
            .builder
            .build_memcpy(
                dest,
                dest_align,
                src,
                src_align,
                dest.get_type().get_element_type().size_of().unwrap(),
            )
            .unwrap();
        self.record_terminal(span, &mc);
    }

    /// If the LLVM builder cursor is currently within a function, this will
    /// return that function.  Otherwise it will return `None`.
    fn get_current_fn(&self) -> Option<FunctionValue> {
        self.builder
            .get_insert_block()
            .and_then(|bb| bb.get_parent())
    }

    /// Will look for `s` in the string pool, if found, it will return the
    /// name of the global variable that is bound to that string. Otherwise,
    /// it will return `None`
    fn get_str_var(&self, s: &str) -> Option<String> {
        self.string_pool
            .get(s)
            .map(|id| self.get_stringpool_label(*id))
    }

    /// Convert the ID of a string to the name of the global variable that
    /// references that string
    fn get_stringpool_label(&self, id: usize) -> String {
        format!(
            "str_{}_{}",
            self.module
                .get_name()
                .to_str()
                .expect("Expected a valid UTF string for the Module name"),
            id
        )
    }

    /// Creates and records an event which does have any children.
    fn record_terminal<IR: Writable>(&self, span: Span, ir: IR) {
        self.logger.write(Event::<_, ParserError>::new_with_result(
            "llvm",
            span,
            Ok(ir),
            self.event_stack.clone(),
        ))
    }

    /// Start a new event with no set Result. Events created after this poing and
    /// before this [`Event`] is dropped will be descendents of this [`Event`].
    fn new_event<'a, IR: Writable>(&self, span: Span) -> Event<'a, IR, ParserError> {
        Event::new("llvm", span, self.event_stack.clone())
    }

    /// Record the result of an event
    fn record<IR: Writable>(&self, evt: Event<IR, ParserError>, ir: IR) {
        let event = evt.with_msg(Ok(ir));
        self.logger.write(event)
    }
}

trait ToLlvmIr<'ctx> {
    type Value: inkwell::values::AnyValue<'ctx>;

    /// Compile a Language unit to LLVM and return the appropriate LLVM Value
    /// if it has one (Modules don't have LLVM Values so those will return None)
    fn to_llvm_ir(&self, llvm: &mut IrGen<'ctx>) -> Option<Self::Value>;

    /// If an expression is addressable then this will generate LLVM IR code
    /// which gets the address of the expression's location rather than the value.
    fn to_address(&self, llvm: &mut IrGen<'ctx>) -> Option<PointerValue<'ctx>> {
        None
    }
}

impl<'ctx> ToLlvmIr<'ctx> for ast::Module<SemanticContext> {
    type Value = FunctionValue<'ctx>;

    fn to_llvm_ir(&self, llvm: &mut IrGen<'ctx>) -> Option<Self::Value> {
        for m in self.get_modules() {
            m.to_llvm_ir(llvm);
        }

        for f in self.get_functions() {
            if let ast::Item::Routine(rdef) = f {
                let fn_val = rdef
                    .to_llvm_ir(llvm)
                    .expect("Expected Function Value from RoutineDef");
            }
        }

        for c in self.get_coroutines() {
            todo!("Coroutine support not yet implemented")
        }

        None
    }
}

impl<'ctx> ToLlvmIr<'ctx> for ast::RoutineDef<SemanticContext> {
    type Value = FunctionValue<'ctx>;

    fn to_llvm_ir(&self, llvm: &mut IrGen<'ctx>) -> Option<Self::Value> {
        let event = llvm.new_event(self.span());
        let fn_name = self
            .context
            .canonical_path()
            .to_label(llvm.source_map, llvm.string_table);
        let fn_value = llvm
            .module
            .get_function(&fn_name)
            .expect("Could not find function");
        let entry_bb = llvm.context.append_basic_block(fn_value, "entry");
        llvm.builder.position_at_end(entry_bb);

        llvm.registers.open_fn().unwrap();
        let llvm_params = fn_value.get_params();
        let num_params = llvm_params.len();

        // If the function returns a structure, then the first parameter will
        // be the return parameter.
        let start = if llvm.fn_use_out_param.contains(&fn_name) {
            let pname = ".out";
            llvm.registers.insert(pname, llvm_params[0].into()).unwrap();
            1
        } else {
            0
        };

        for pi in start..num_params {
            let param = &(*self.get_params())[pi - start];
            let pid = &param.name;
            let pname = llvm.string_table.get(*pid).unwrap();

            // move parameter into the stack
            let pptr = llvm
                .builder
                .build_alloca(llvm_params[pi].get_type(), &pname);
            llvm.record_terminal(param.span(), &pptr);
            let st = llvm.builder.build_store(pptr, llvm_params[pi]);
            llvm.record_terminal(param.span(), &st);
            llvm.registers.insert(&pname, pptr.into()).unwrap();
        }

        // Compile the body to LLVM
        for stm in &self.body {
            let value = stm.to_llvm_ir(llvm);
        }

        llvm.registers.close_fn().unwrap();
        llvm.record(event, &fn_value);

        Some(fn_value)
    }
}

impl<'ctx> ToLlvmIr<'ctx> for ast::Statement<SemanticContext> {
    type Value = AnyValueEnum<'ctx>;

    fn to_llvm_ir(&self, llvm: &mut IrGen<'ctx>) -> Option<Self::Value> {
        match self {
            ast::Statement::Return(ret) => ret.to_llvm_ir(llvm).map(|i| i.into()),
            ast::Statement::Expression(exp) => exp.to_llvm_ir(llvm).map(|v| v.into()),
            ast::Statement::Bind(bind) => bind.to_llvm_ir(llvm).map(|i| i.into()),
            ast::Statement::Mutate(mutate) => mutate.to_llvm_ir(llvm).map(|i| i.into()),
            ast::Statement::YieldReturn(_) => todo!("Coroutines not yet implemented: {}", self),
        }
    }
}

impl<'ctx> ToLlvmIr<'ctx> for ast::Bind<SemanticContext> {
    type Value = PointerValue<'ctx>;

    fn to_llvm_ir(&self, llvm: &mut IrGen<'ctx>) -> Option<Self::Value> {
        let event = llvm.new_event(self.span());
        let sid = self.get_id();
        let name = llvm.string_table.get(sid).unwrap();

        match self
            .get_type()
            .to_llvm_ir(llvm)
            .map_err(|e| format!("S{}: {}", self.span(), e))
            .unwrap()
            .into_basic_type()
        {
            Ok(ty) if ty.is_aggregate_type() => {
                let rhs = self.get_rhs().to_llvm_ir(llvm).unwrap();
                let rhs_ptr = rhs.into_pointer_value();

                let alloca_event = llvm.new_event(self.span());
                let dest = llvm.builder.build_alloca(ty, &name);

                llvm.build_memcpy(dest, rhs_ptr, self.span());

                llvm.registers.insert(&name, dest.into()).unwrap();
                llvm.record(alloca_event, &dest);
                Some(dest)
            }
            Ok(ty) => {
                let store_event = llvm.new_event(self.span());
                let alloca_event = llvm.new_event(self.span());
                let ptr = llvm.builder.build_alloca(ty, &name);

                let rhs = self.get_rhs().to_llvm_ir(llvm).unwrap();
                let st = llvm.builder.build_store(ptr, rhs);

                llvm.registers.insert(&name, ptr.into()).unwrap();
                llvm.record(alloca_event, &ptr);
                llvm.record(store_event, &st);
                Some(ptr)
            }
            Err(msg) => panic!("Failed to convert to basic type: {}", msg),
        }
        .view(|x| llvm.record(event, x))
    }
}

impl<'ctx> ToLlvmIr<'ctx> for ast::Mutate<SemanticContext> {
    type Value = PointerValue<'ctx>;

    fn to_llvm_ir(&self, llvm: &mut IrGen<'ctx>) -> Option<Self::Value> {
        let event = llvm.new_event(self.span());

        let rhs = self.get_rhs().to_llvm_ir(llvm).unwrap();
        let lhs_ptr = self.get_lhs().to_address(llvm).unwrap();

        let st = llvm.builder.build_store(lhs_ptr, rhs);
        llvm.record(event, &st);

        Some(lhs_ptr)
    }
}

impl<'ctx> ToLlvmIr<'ctx> for ast::Return<SemanticContext> {
    type Value = InstructionValue<'ctx>;

    fn to_llvm_ir(&self, llvm: &mut IrGen<'ctx>) -> Option<Self::Value> {
        let event = llvm.new_event(self.span());
        Some(match self.get_value() {
            None => llvm.builder.build_return(None),
            Some(val) => {
                match val.get_type() {
                    // Instead of type use the table that indicates the out parameter was added
                    // TODO: I think that this can be linked to the `llvm.fn_out_params` table. I do it with Return
                    ast::Type::Custom(_) | ast::Type::Array(..) => {
                        let out = llvm.registers.get(".out").unwrap().into_pointer_value();
                        let src_ptr = val.to_llvm_ir(llvm).unwrap().into_pointer_value();
                        llvm.build_memcpy(out, src_ptr, self.span());

                        // Use the return parameter as a ptr to memory to store the struct and copy it there
                        llvm.builder.build_return(None)
                    }
                    _ => {
                        let val = val
                            .to_llvm_ir(llvm)
                            .expect("Return expression did not compile to an LLVM value");
                        llvm.builder.build_return(Some(&val))
                    }
                }
            }
        })
        .view(|ir| llvm.record(event, ir))
    }
}

impl<'ctx> ToLlvmIr<'ctx> for ast::Expression<SemanticContext> {
    type Value = BasicValueEnum<'ctx>;

    fn to_address(&self, llvm: &mut IrGen<'ctx>) -> Option<PointerValue<'ctx>> {
        // If this value is not addressable then do _not_ return a pointer
        // The semantic analyzer should prevent this situation from happening but just in case
        if !self.context().is_addressable() {
            return None;
        }

        match self {
            ast::Expression::Identifier(_, id) => {
                let name = llvm.string_table.get(*id).unwrap();

                let ptr = llvm.registers.get(&name).unwrap().into_pointer_value();
                Some(ptr)
            }
            ast::Expression::ArrayAt {
                context: ctx,
                array,
                index,
            } => {
                // evalute the array to get the ptr to the array
                // Check the array type, if it's not a pointer then get the GEP
                let llvm_array_ptr = match array.to_llvm_ir(llvm) {
                    Some(a) if a.is_pointer_value() => a.into_pointer_value(),
                    Some(a) => panic!("Unexpected type for array: {:?}", a),
                    None => panic!("Could not convert type {} to LLVM type", array),
                };

                // evaluate the index to get the index value
                let llvm_index = index.to_llvm_ir(llvm).unwrap().into_int_value();

                // Compute the GEP
                let outer_idx = llvm.context.i64_type().const_int(0, false);
                let el_ptr = unsafe {
                    llvm.builder
                        .build_gep(llvm_array_ptr, &[outer_idx, llvm_index], "")
                };
                Some(el_ptr)
            }
            ast::Expression::MemberAccess(ctx, val, field) => {
                let event = llvm.new_event(self.span());
                let sdef = llvm
                    .struct_table
                    .get(
                        &val.get_type()
                            .get_path()
                            .unwrap()
                            .to_label(llvm.source_map, llvm.string_table),
                    )
                    .unwrap();

                let field_idx = sdef.get_field_idx(*field).unwrap();

                let field_idx_llvm = llvm.context.i64_type().const_int(field_idx as u64, true);

                let val_llvm = val.to_llvm_ir(llvm).unwrap().into_pointer_value();
                let field_ptr = llvm
                    .builder
                    .build_struct_gep(val_llvm, field_idx as u32, "")
                    .unwrap();
                llvm.record(event, &field_ptr);

                Some(field_ptr)
            }
            ast::Expression::UnaryOp(ctx, ast::UnaryOperator::DerefRawPointer, operand) => {
                let r = operand.to_llvm_ir(llvm).expect("Expected a value");
                let ptr = r.into_pointer_value();
                Some(ptr)
            }
            _ => None,
        }
    }

    fn to_llvm_ir(&self, llvm: &mut IrGen<'ctx>) -> Option<Self::Value> {
        match self {
            ast::Expression::U8(_, i) => {
                let u8t = llvm.context.i8_type();
                Some(u8t.const_int(*i as u64, false).into())
                    .view(|ir| llvm.record_terminal(self.span(), ir))
                // TODO: Is it correct to NOT sign extend for unsigned ints?
            }
            ast::Expression::U16(_, i) => {
                let u16t = llvm.context.i16_type();
                Some(u16t.const_int(*i as u64, false).into())
                    .view(|ir| llvm.record_terminal(self.span(), ir)) // TODO: Is it correct to NOT sign extend for unsigned ints?
            }
            ast::Expression::U32(_, i) => {
                let u32t = llvm.context.i32_type();
                Some(u32t.const_int(*i as u64, false).into())
                    .view(|ir| llvm.record_terminal(self.span(), ir)) // TODO: Is it correct to NOT sign extend for unsigned ints?
            }
            ast::Expression::U64(_, i) => {
                let u64t = llvm.context.i64_type();
                Some(u64t.const_int(*i as u64, false).into())
                    .view(|ir| llvm.record_terminal(self.span(), ir)) // TODO: Is it correct to NOT sign extend for unsigned ints?
            }
            ast::Expression::I8(_, i) => {
                let i8t = llvm.context.i8_type();
                Some(i8t.const_int(*i as u64, true).into())
                    .view(|ir| llvm.record_terminal(self.span(), ir))
            }
            ast::Expression::I16(_, i) => {
                let i16t = llvm.context.i16_type();
                Some(i16t.const_int(*i as u64, true).into())
                    .view(|ir| llvm.record_terminal(self.span(), ir))
            }
            ast::Expression::I32(_, i) => {
                let i32t = llvm.context.i32_type();
                Some(i32t.const_int(*i as u64, true).into())
                    .view(|ir| llvm.record_terminal(self.span(), ir))
            }
            ast::Expression::I64(_, i) => {
                let i64t = llvm.context.i64_type();
                Some(i64t.const_int(*i as u64, true).into())
                    .view(|ir| llvm.record_terminal(self.span(), ir))
            }
            ast::Expression::F64(_, f) => {
                let i64t = llvm.context.f64_type();
                Some(i64t.const_float(*f as f64).into())
                    .view(|ir| llvm.record_terminal(self.span(), ir))
            }
            ast::Expression::Boolean(_, b) => {
                let bt = llvm.context.bool_type();
                let event = llvm.new_event::<&BasicValueEnum>(self.span());
                Some(bt.const_int(*b as u64, true).into()).view(|ir| llvm.record(event, ir))
            }
            ast::Expression::StringLiteral(_, s) => {
                let val = llvm.string_table.get(*s).unwrap();
                let str_id = llvm.get_str_var(&val).unwrap();
                let val = llvm.module.get_global(&str_id).unwrap();
                let val_ptr = val.as_pointer_value();
                let bitcast = llvm.builder.build_bitcast(
                    val_ptr,
                    llvm.context
                        .i8_type()
                        .array_type(0)
                        .ptr_type(AddressSpace::Generic),
                    "",
                );
                Some(bitcast.into()).view(|ir| llvm.record_terminal(self.span(), ir))
            }
            ast::Expression::Identifier(_, id) => {
                let name = llvm.string_table.get(*id).unwrap();
                let ptr = llvm.registers.get(&name).unwrap().into_pointer_value();
                if ptr.get_type().get_element_type().is_aggregate_type() {
                    Some(ptr.into())
                } else {
                    let val = llvm.builder.build_load(ptr, &name);
                    Some(val).view(|ir| llvm.record_terminal(self.span(), ir))
                }
            }
            ast::Expression::UnaryOp(_, op, exp) => Some(op.to_llvm_ir(llvm, exp, self.span())),
            ast::Expression::BinaryOp(_, op, l, r) => Some(op.to_llvm_ir(llvm, l, r, self.span())),
            ast::Expression::RoutineCall(meta, call, name, params) => call
                .to_llvm_ir(llvm, name, params, self.get_type(), self.span())
                .map_err(|e| format!("S{}: {}", self.span(), e))
                .unwrap(),
            ast::Expression::ExpressionBlock(meta, stmts, exp) => {
                llvm.registers.open_local().unwrap();
                for stmt in stmts {
                    stmt.to_llvm_ir(llvm);
                }
                let val = exp.as_ref().map(|e| e.to_llvm_ir(llvm)).flatten();
                llvm.registers.close_local().unwrap();
                val
            }
            ast::Expression::If {
                cond,
                if_arm: then_arm,
                else_arm,
                ..
            } => {
                let event = llvm.new_event(self.span());
                let cond_val = cond.to_llvm_ir(llvm).unwrap().into_int_value();
                let current_fn = llvm.get_current_fn().unwrap();
                let then_bb = llvm.context.append_basic_block(current_fn, "then");
                let else_bb = llvm.context.insert_basic_block_after(then_bb, "else");
                let merge_bb = llvm.context.insert_basic_block_after(else_bb, "merge");
                llvm.record(
                    event,
                    &llvm
                        .builder
                        .build_conditional_branch(cond_val, then_bb, else_bb),
                );

                let event = llvm.new_event(self.span());
                llvm.builder.position_at_end(then_bb);
                let then_arm_val = then_arm.to_llvm_ir(llvm);
                let then_bb = llvm.builder.get_insert_block().unwrap(); // The builders position may change after compiling the then block
                let br = llvm.builder.build_unconditional_branch(merge_bb);
                llvm.record(event, &br);

                let event = llvm.new_event(self.span());
                llvm.builder.position_at_end(else_bb);
                let else_arm_val = else_arm.as_ref().map(|ea| ea.to_llvm_ir(llvm)).flatten();
                let else_bb = llvm.builder.get_insert_block().unwrap(); // The builders position may changing after compiling the else block
                let br = llvm.builder.build_unconditional_branch(merge_bb);
                llvm.record(event, &br);

                llvm.builder.position_at_end(merge_bb);

                match (then_arm_val, else_arm_val) {
                    (Some(then_arm_val), Some(else_arm_val)) => {
                        // create phi to unify the branches
                        let phi = llvm.builder.build_phi(then_arm_val.get_type(), "phi");
                        phi.add_incoming(&[(&then_arm_val, then_bb), (&else_arm_val, else_bb)]);
                        Some(phi.as_basic_value())
                    }
                    (None, None) => None,
                    _ => panic!(
                        "Mismatching arms on if expression: {:?}, {:?}",
                        then_arm_val, else_arm_val
                    ),
                }
            }
            ast::Expression::While { cond, body, .. } => {
                let current_fn = llvm.get_current_fn().unwrap();

                // Construct the three components of the while loop
                // 1. The top of the loop that checks the condition
                // 2. The expression that is executed if the condition is true
                // 3. The exit point for the loop that is jumped to when the condition is false
                let loop_bb = llvm.context.append_basic_block(current_fn, "while_cond");
                let body_bb = llvm.context.append_basic_block(current_fn, "while_body");
                let after_bb = llvm.context.append_basic_block(current_fn, "while_end");

                let event = llvm.new_event(self.span());
                // Emit the logic for checking the while condition
                let br = llvm.builder.build_unconditional_branch(loop_bb);
                llvm.record(event, &br);

                let event = llvm.new_event(self.span());
                llvm.builder.position_at_end(loop_bb);
                // Test the condition and determine if the loop should be terminated
                let cond_val = cond.to_llvm_ir(llvm).unwrap().into_int_value();
                let br = llvm
                    .builder
                    .build_conditional_branch(cond_val, body_bb, after_bb);
                llvm.record(event, &br);

                // Emit the code that will evaluate the loop body
                let event = llvm.new_event(self.span());
                llvm.builder.position_at_end(body_bb);
                body.to_llvm_ir(llvm); // The result of the body is not used for anything so ignore it
                let br = llvm.builder.build_unconditional_branch(loop_bb);
                llvm.record(event, &br);

                // Position the LLVM Builder cursor to be immediately after the loop
                llvm.builder.position_at_end(after_bb);

                None
            }
            ast::Expression::MemberAccess(_, val, field) => {
                let event = llvm.new_event(self.span());
                let sdef = llvm
                    .struct_table
                    .get(
                        &val.get_type()
                            .get_path()
                            .unwrap()
                            .to_label(llvm.source_map, llvm.string_table),
                    )
                    .unwrap();

                let field_idx = sdef.get_field_idx(*field).unwrap();

                let field_idx_llvm = llvm.context.i64_type().const_int(field_idx as u64, true);

                let val_llvm = val.to_llvm_ir(llvm).unwrap().into_pointer_value();
                let field_ptr = llvm
                    .builder
                    .build_struct_gep(val_llvm, field_idx as u32, "")
                    .unwrap();
                llvm.record(event, &field_ptr);

                // check if the field_ptr element type is an aggregate, if so, return the ptr
                let el_ty = field_ptr.get_type().get_element_type();
                if el_ty.is_aggregate_type() {
                    Some(field_ptr.into())
                } else {
                    let event = llvm.new_event(self.span());
                    let field_val = llvm.builder.build_load(field_ptr, "");
                    Some(field_val).view(|ir| llvm.record(event, ir))
                }
            }
            ast::Expression::StructExpression(_, name, fields) => {
                let event = llvm.new_event(self.span());
                let sname = self
                    .context()
                    .ty()
                    .get_path()
                    .unwrap()
                    .to_label(llvm.source_map, llvm.string_table);
                let sdef = llvm
                    .struct_table
                    .get(&sname)
                    .expect(&format!("Cannot find {} in {:?}", sname, llvm.struct_table));
                let sdef_llvm = llvm.module.get_struct_type(&sname).unwrap();
                let s_ptr = llvm.builder.build_alloca(sdef_llvm, "");
                llvm.record(event, &s_ptr);

                // convert field names to field indexes (order of fields in expression may not
                // be the same as in the defintion)
                let idx_fields: Vec<(usize, &ast::Expression<SemanticContext>)> = fields
                    .iter()
                    .map(|(n, v)| (sdef.get_field_idx(*n).unwrap(), v))
                    .collect();

                for (f_idx, e) in idx_fields {
                    let event = llvm.new_event(e.span());
                    let val = e.to_llvm_ir(llvm).unwrap();
                    let fld_ptr = llvm
                        .builder
                        .build_struct_gep(s_ptr, f_idx as u32, "")
                        .unwrap();
                    llvm.record(event, &fld_ptr);

                    let el_ty = fld_ptr.get_type().get_element_type();
                    if el_ty.is_aggregate_type() {
                        // TODO: should I do this for all pointer values?
                        let val_ptr = val.into_pointer_value();
                        llvm.build_memcpy(fld_ptr, val_ptr, self.span());
                    } else {
                        let event = llvm.new_event(self.span());
                        let st = llvm.builder.build_store(fld_ptr, val);
                        llvm.record(event, &st);
                    }
                }
                Some(s_ptr.into())
            }
            ast::Expression::ArrayExpression(meta, elements, len) => {
                let event = llvm.new_event(self.span());
                let a_ty = meta.ty();
                let a_llvm_ty = a_ty
                    .to_llvm_ir(llvm)
                    .map_err(|e| format!("S{}: {}", self.span(), e))
                    .unwrap()
                    .into_basic_type()
                    .unwrap();
                let alloca_event = llvm.new_event(self.span());
                let a_ptr = llvm.builder.build_alloca(a_llvm_ty, "");
                llvm.record(alloca_event, &a_ptr);

                // Compute the results for each element of the array value
                let elements_llvm: Vec<_> = elements
                    .iter()
                    .map(|e| (e.to_llvm_ir(llvm).unwrap(), e.span()))
                    .collect();

                // Move those results into the elements of the array
                let mut idx = 0;
                let outer_idx = llvm.context.i64_type().const_int(0, false);
                for (e, e_span) in elements_llvm {
                    let event = llvm.new_event(e_span);
                    let llvm_idx = llvm.context.i64_type().const_int(idx, false);
                    let el_ptr =
                        unsafe { llvm.builder.build_gep(a_ptr, &[outer_idx, llvm_idx], "") };
                    llvm.record(event, &el_ptr);

                    let el_ty = el_ptr.get_type().get_element_type();

                    if el_ty.is_aggregate_type() {
                        llvm.build_memcpy(el_ptr, e.into_pointer_value(), self.span());
                    } else {
                        let event = llvm.new_event(e_span);
                        let st = llvm.builder.build_store(el_ptr, e);
                        llvm.record(event, &st);
                    }
                    idx += 1;
                }

                // The arch value of this expression is the ptr to the array
                Some(a_ptr.into()).view(|ir| llvm.record(event, ir))
            }
            ast::Expression::ArrayAt {
                context: meta,
                array,
                index,
            } => {
                let event = llvm.new_event(self.span());
                // evalute the array to get the ptr to the array
                // Check the array type, if it's not a pointer then get the GEP
                let llvm_array_ptr = match array.to_llvm_ir(llvm) {
                    Some(a) if a.is_pointer_value() => a.into_pointer_value(),
                    Some(a) => panic!("Unexpected type for array: {:?}", a),
                    None => panic!("Could not convert type {} to LLVM type", array),
                };

                // evaluate the index to get the index value
                let llvm_index = index.to_llvm_ir(llvm).unwrap().into_int_value();

                // Compute the GEP
                let outer_idx = llvm.context.i64_type().const_int(0, false);
                let el_ptr = unsafe {
                    llvm.builder
                        .build_gep(llvm_array_ptr, &[outer_idx, llvm_index], "")
                };
                llvm.record(event, &el_ptr);

                // Load the value pointed to by GEP and return that
                let el_ty = el_ptr.get_type().get_element_type();
                let el_val = if el_ty.is_aggregate_type() {
                    el_ptr.into()
                } else {
                    let event = llvm.new_event(self.span());
                    let ld = llvm.builder.build_load(el_ptr, "").into();
                    llvm.record(event, &ld);
                    ld
                };

                Some(el_val)
            }
            ast::Expression::CustomType(..) => {
                panic!("CustomType nodes should be resolved and removed before the compiler stage.")
            }
            ast::Expression::Path(..) => {
                panic!("Path nodes should be resolved and removed before the compiler stage.")
            }
            ast::Expression::IdentifierDeclare(..) => {
                panic!("IdentifierDelcare nodes should be resolved and removed before the compiler stage")
            }
            ast::Expression::Yield(..) => panic!("Yield is not yet implemented for LLVM"),
        }
    }
}

impl ast::UnaryOperator {
    fn to_llvm_ir<'ctx>(
        &self,
        llvm: &mut IrGen<'ctx>,
        right: &ast::Expression<SemanticContext>,
        span: Span,
    ) -> BasicValueEnum<'ctx> {
        let event = llvm.new_event(span);
<<<<<<< HEAD
        let op = match self {
            ast::UnaryOperator::Negate => {
                let r = right.to_llvm_ir(llvm).expect("Expected a value");
                let rv = r.into_int_value();
                llvm.builder.build_int_neg(rv, "").into()
            }
            ast::UnaryOperator::Not => {
                let r = right.to_llvm_ir(llvm).expect("Expected a value");
=======
        let is_float = right.get_type().is_float();
        let r = right.to_llvm_ir(llvm).expect("Expected a value");
        let op = match (self, is_float) {
            (ast::UnaryOperator::Negate, false) => {
                let rv = r.into_int_value();
                llvm.builder.build_int_neg(rv, "").into()
            }
            (ast::UnaryOperator::Negate, true) => {
                let rv = r.into_float_value();
                llvm.builder.build_float_neg(rv, "").into()
            }
            (ast::UnaryOperator::Not, false) => {
>>>>>>> e462b501
                let rv = r.into_int_value();
                llvm.builder.build_not(rv, "").into()
            }
            (ast::UnaryOperator::AddressConst, false) | (ast::UnaryOperator::AddressMut, false) => {
                // get pointer to identifier
<<<<<<< HEAD
                let ptr = right.to_address(llvm).unwrap();
                ptr.into()
            }
            ast::UnaryOperator::DerefRawPointer => {
                let r = right.to_llvm_ir(llvm).expect("Expected a value");
                let ptr = r.into_pointer_value();
                if ptr.get_type().get_element_type().is_aggregate_type() {
                    ptr.into()
                } else {
                    llvm.builder.build_load(ptr, "").into()
                }
            }
=======
                let rp = r.into_pointer_value();
                rp.into()
            }
            _ => todo!(),
>>>>>>> e462b501
        };

        llvm.record(event, &op);

        op
    }
}

impl ast::BinaryOperator {
    fn to_llvm_ir<'ctx>(
        &self,
        llvm: &mut IrGen<'ctx>,
        left: &ast::Expression<SemanticContext>,
        right: &ast::Expression<SemanticContext>,
        span: Span,
    ) -> BasicValueEnum<'ctx> {
        let event = llvm.new_event(span);
        let is_float = left.get_type().is_float();
        let l = left.to_llvm_ir(llvm).expect("Expected a value");
        let r = right.to_llvm_ir(llvm).expect("Expected a value");
        let op = if is_float {
            // With the current design, the difference between float and integer arithmetic is
            // a hardware difference and falls squarely within the field of the LLVM generator
            // module.  But this violates the precept that this module makes no decisions and only
            // transcribes exactly what it is given.  Ultimately, I need to capture the notion
            // of operators for each operand type in the language layer.
            let lf = l.into_float_value();
            let rf = r.into_float_value();
            match self {
                ast::BinaryOperator::Add => llvm.builder.build_float_add(lf, rf, "").into(),
                ast::BinaryOperator::Sub => llvm.builder.build_float_sub(lf, rf, "").into(),
                ast::BinaryOperator::Mul => llvm.builder.build_float_mul(lf, rf, "").into(),
                ast::BinaryOperator::Div => llvm.builder.build_float_div(lf, rf, "").into(),
                ast::BinaryOperator::Ls => llvm
                    .builder
                    .build_float_compare(FloatPredicate::OLT, lf, rf, "")
                    .into(),
                ast::BinaryOperator::LsEq => llvm
                    .builder
                    .build_float_compare(FloatPredicate::OLE, lf, rf, "")
                    .into(),
                ast::BinaryOperator::Gr => llvm
                    .builder
                    .build_float_compare(FloatPredicate::OGT, lf, rf, "")
                    .into(),
                ast::BinaryOperator::GrEq => llvm
                    .builder
                    .build_float_compare(FloatPredicate::OGE, lf, rf, "")
                    .into(),
                _ => panic!("Attempting to apply invalid operators to floats"),
            }
        } else {
            let lv = l.into_int_value();
            let rv = r.into_int_value();
            match self {
                ast::BinaryOperator::Add => llvm.builder.build_int_add(lv, rv, "").into(),
                ast::BinaryOperator::Sub => llvm.builder.build_int_sub(lv, rv, "").into(),
                ast::BinaryOperator::Mul => llvm.builder.build_int_mul(lv, rv, "").into(),
                ast::BinaryOperator::Div => {
                    // With the current design, the difference between signed and unsigned division is
                    // a hardware difference and falls squarely within the field of the LLVM generator
                    // module.  But this violates the precept that this module makes no decisions and only
                    // transcribes exactly what it is given.  Ultimately, I need to capture the notion
                    // of operators for each operand type in the language layer; especially when I get
                    // to implementing FP values and operations.
                    if left.get_type().is_unsigned_int() {
                        llvm.builder.build_int_unsigned_div(lv, rv, "")
                    } else {
                        llvm.builder.build_int_signed_div(lv, rv, "")
                    }
                    .into()
                }
                ast::BinaryOperator::BAnd => llvm.builder.build_and(lv, rv, "").into(),
                ast::BinaryOperator::BOr => llvm.builder.build_or(lv, rv, "").into(),
                ast::BinaryOperator::Eq => llvm
                    .builder
                    .build_int_compare(IntPredicate::EQ, lv, rv, "")
                    .into(),
                ast::BinaryOperator::NEq => llvm
                    .builder
                    .build_int_compare(IntPredicate::NE, lv, rv, "")
                    .into(),
                ast::BinaryOperator::Ls => llvm
                    .builder
                    .build_int_compare(IntPredicate::SLT, lv, rv, "")
                    .into(),
                ast::BinaryOperator::LsEq => llvm
                    .builder
                    .build_int_compare(IntPredicate::SLE, lv, rv, "")
                    .into(),
                ast::BinaryOperator::Gr => llvm
                    .builder
                    .build_int_compare(IntPredicate::SGT, lv, rv, "")
                    .into(),
                ast::BinaryOperator::GrEq => llvm
                    .builder
                    .build_int_compare(IntPredicate::SGE, lv, rv, "")
                    .into(),
            }
        };

        llvm.record(event, &op);

        op
    }
}

impl ast::RoutineCall {
    fn to_label<'ctx>(&self, llvm: &IrGen<'ctx>, target: &ast::Path) -> String {
        match self {
            ast::RoutineCall::Function | ast::RoutineCall::CoroutineInit => {
                target.to_label(llvm.source_map, llvm.string_table)
            }
            ast::RoutineCall::Extern => llvm
                .string_table
                .get(target.item().expect("Extern call must have a target path"))
                .unwrap()
                .into(),
        }
    }

    /// Determines if the given ReturnType should be converted to an out
    /// parameter (This will be the case for structs).  If the return value
    /// should be returned via out param, then this will return a Some value
    /// with the out param pointer.  If not, this will return None.
    fn to_out_param<'ctx>(
        llvm: &mut IrGen<'ctx>,
        target: &str,
        ret_ty: &Type,
        span: Span,
    ) -> Result<Option<PointerValue<'ctx>>> {
        if llvm.fn_use_out_param.contains(target) {
            let out_ty = ret_ty.to_llvm_ir(llvm)?.into_basic_type().unwrap();

            if !out_ty.is_aggregate_type() {
                panic!("Expected an aggregate type but got {}. Out parameters should only be used with LLVM Aggregate Types (arrays, structs).", ret_ty);
            }

            let ptr = llvm
                .builder
                .build_alloca(out_ty, &format!("_out_{}", target));
            llvm.record_terminal(span, &ptr);
            Ok(Some(ptr))
        } else {
            Ok(None)
        }
    }

    fn to_llvm_ir<'ctx>(
        &self,
        llvm: &mut IrGen<'ctx>,
        target: &ast::Path,
        params: &Vec<ast::Expression<SemanticContext>>,
        ret_ty: &ast::Type,
        span: Span,
    ) -> Result<Option<BasicValueEnum<'ctx>>> {
        match self {
            ast::RoutineCall::Function | ast::RoutineCall::Extern => {
                let event = llvm.new_event(span);
                // Check if the function returns a struct, if it does then create a local struct
                // and pass that as the first parameter
                let fn_name = self.to_label(llvm, target);
                let mut llvm_params: Vec<BasicValueEnum<'ctx>> = Vec::new();

                let out_param = Self::to_out_param(llvm, &fn_name, ret_ty, span)?;

                // If this will use an out param to return the result then
                // add it to the list of parameters for this function.
                out_param.map(|out_ptr| llvm_params.push(out_ptr.into()));

                for p in params {
                    let p_llvm = p.to_llvm_ir(llvm).unwrap();
                    llvm_params.push(p_llvm);
                }

                let call = llvm
                    .module
                    .get_function(&fn_name)
                    .expect(&format!("Could not find function {}", fn_name));
                let result = llvm.builder.build_call(call, &llvm_params, "result");
                llvm.record(event, &result);
                match out_param {
                    Some(ptr) => Ok(Some(ptr.into())),
                    None => Ok(result.try_as_basic_value().left()),
                }
            }
            ast::RoutineCall::CoroutineInit => todo!("Not yet implemented"),
        }
    }
}

impl ast::Type {
    fn to_llvm_ir<'ctx>(&self, llvm: &IrGen<'ctx>) -> Result<AnyTypeEnum<'ctx>> {
        let llvm_ty = match self {
            ast::Type::U8 | ast::Type::I8 => llvm.context.i8_type().into(),
            ast::Type::U16 | ast::Type::I16 => llvm.context.i16_type().into(),
            ast::Type::U32 | ast::Type::I32 => llvm.context.i32_type().into(),
            ast::Type::U64 | ast::Type::I64 => llvm.context.i64_type().into(),
            ast::Type::F64 => llvm.context.f64_type().into(),
            ast::Type::Bool => llvm.context.bool_type().into(),
            ast::Type::Unit => llvm.context.void_type().into(),
            ast::Type::StringLiteral => llvm
                .context
                .i8_type()
                .array_type(0)
                .ptr_type(AddressSpace::Generic)
                .into(),
            ast::Type::Custom(name) => {
                let label = name.to_label(llvm.source_map, llvm.string_table);
                llvm.module
                    .get_struct_type(&label)
                    .expect(&format!("Could not find struct {}", label))
                    .into()
            }
            ast::Type::RawPointer(_, ty) => {
                let target_ty = ty.to_llvm_ir(llvm)?;
                let bty = target_ty.into_basic_type().unwrap();
                bty.ptr_type(AddressSpace::Generic).into()
            }
            ast::Type::Array(a, len) => {
                let el_ty = a.to_llvm_ir(llvm)?;
                let len = *len as u32;
                el_ty.into_basic_type().unwrap().array_type(len).into()
            }
            ast::Type::StructDef(_)
            | ast::Type::FunctionDef(_, _)
            | ast::Type::CoroutineDef(_, _)
            | ast::Type::Coroutine(_)
            | ast::Type::ExternDecl(..)
            | ast::Type::Unknown => return Err(format!("Can't convert type to LLVM: {}", self)),
        };
        Ok(llvm_ty)
    }
}

/// Convert any escape senquences to their ascii codes
fn convert_esc_seq_to_ascii(s: &str) -> Result<String> {
    let mut is_escape = false;
    let mut escaped_str = String::new();
    for c in s.chars() {
        if c == '\\' {
            is_escape = true;
        } else {
            if !is_escape {
                escaped_str.push(c);
            } else {
                is_escape = false;

                // process escaped character
                match c {
                    '\\' => escaped_str.push('\\'),
                    'n' => escaped_str.push('\n'),
                    'r' => escaped_str.push('\r'),
                    't' => escaped_str.push('\t'),
                    '0' => escaped_str.push('\0'),
                    '"' => escaped_str.push('\"'),
                    '\'' => escaped_str.push('\''),
                    _ => return Err(format!("Unknown escape sequence \\{}", c)),
                }
            }
        }
    }

    Ok(escaped_str)
}

fn get_ptr_alignment<'ctx>(ptr: PointerValue<'ctx>) -> u32 {
    ptr.get_type()
        .get_alignment()
        .get_zero_extended_constant()
        .unwrap_or(MEM_ALIGNMENT) as u32
}

/// Defines helper functions for interacting with LLVM types
trait LlvmIsAggregateType {
    /// Returns `true` if the type is an array or a struct
    fn is_aggregate_type(&self) -> bool;
}

impl<'ctx> LlvmIsAggregateType for AnyTypeEnum<'ctx> {
    fn is_aggregate_type(&self) -> bool {
        self.is_array_type() || self.is_struct_type()
    }
}

impl<'ctx> LlvmIsAggregateType for BasicTypeEnum<'ctx> {
    fn is_aggregate_type(&self) -> bool {
        self.is_array_type() || self.is_struct_type()
    }
}

trait LlvmToBasicTypeEnum<'ctx> {
    fn into_basic_type(self) -> Result<BasicTypeEnum<'ctx>>;
}

impl<'ctx> LlvmToBasicTypeEnum<'ctx> for AnyTypeEnum<'ctx> {
    fn into_basic_type(self) -> Result<BasicTypeEnum<'ctx>> {
        match self {
            AnyTypeEnum::StructType(st_ty) => Ok(st_ty.into()),
            AnyTypeEnum::IntType(i_ty) => Ok(i_ty.into()),
            AnyTypeEnum::FloatType(f_ty) => Ok(f_ty.into()),
            AnyTypeEnum::PointerType(ptr_ty) => Ok(ptr_ty.into()),
            AnyTypeEnum::ArrayType(a_ty) => Ok(a_ty.into()),
            AnyTypeEnum::VoidType(_) => Err("Cannot convert void to basic type".into()),
            AnyTypeEnum::FunctionType(_) => Err("Cannot convert void to basic type".into()),
            AnyTypeEnum::VectorType(_) => {
                todo!("Not implemented")
            }
        }
    }
}<|MERGE_RESOLUTION|>--- conflicted
+++ resolved
@@ -1177,39 +1177,29 @@
         span: Span,
     ) -> BasicValueEnum<'ctx> {
         let event = llvm.new_event(span);
-<<<<<<< HEAD
-        let op = match self {
-            ast::UnaryOperator::Negate => {
+        let is_float = right.get_type().is_float();
+        let op = match (self, is_float) {
+            (ast::UnaryOperator::Negate, false) => {
                 let r = right.to_llvm_ir(llvm).expect("Expected a value");
                 let rv = r.into_int_value();
                 llvm.builder.build_int_neg(rv, "").into()
             }
-            ast::UnaryOperator::Not => {
+            (ast::UnaryOperator::Negate, true) => {
                 let r = right.to_llvm_ir(llvm).expect("Expected a value");
-=======
-        let is_float = right.get_type().is_float();
-        let r = right.to_llvm_ir(llvm).expect("Expected a value");
-        let op = match (self, is_float) {
-            (ast::UnaryOperator::Negate, false) => {
-                let rv = r.into_int_value();
-                llvm.builder.build_int_neg(rv, "").into()
-            }
-            (ast::UnaryOperator::Negate, true) => {
                 let rv = r.into_float_value();
                 llvm.builder.build_float_neg(rv, "").into()
             }
             (ast::UnaryOperator::Not, false) => {
->>>>>>> e462b501
+                let r = right.to_llvm_ir(llvm).expect("Expected a value");
                 let rv = r.into_int_value();
                 llvm.builder.build_not(rv, "").into()
             }
             (ast::UnaryOperator::AddressConst, false) | (ast::UnaryOperator::AddressMut, false) => {
                 // get pointer to identifier
-<<<<<<< HEAD
                 let ptr = right.to_address(llvm).unwrap();
                 ptr.into()
             }
-            ast::UnaryOperator::DerefRawPointer => {
+            (ast::UnaryOperator::DerefRawPointer, false) => {
                 let r = right.to_llvm_ir(llvm).expect("Expected a value");
                 let ptr = r.into_pointer_value();
                 if ptr.get_type().get_element_type().is_aggregate_type() {
@@ -1218,12 +1208,7 @@
                     llvm.builder.build_load(ptr, "").into()
                 }
             }
-=======
-                let rp = r.into_pointer_value();
-                rp.into()
-            }
-            _ => todo!(),
->>>>>>> e462b501
+            _ => panic!("Invalid operator")
         };
 
         llvm.record(event, &op);
