--- conflicted
+++ resolved
@@ -709,13 +709,8 @@
                 let (symbol, routine_canon_path) =
                     self.symbols.lookup_symbol_by_path(routine_path)?;
 
-<<<<<<< HEAD
-                let (expected_param_tys, ret_ty) =
+                let (expected_param_tys, has_varargs, ret_ty) =
                     self.extract_routine_type_info(symbol, call, &routine_canon_path)?;
-=======
-                let (expected_param_tys, has_varargs, ret_ty) =
-                    self.extract_routine_type_info(symbol, call, &routine_path)?;
->>>>>>> 81763faa
                 let expected_param_tys = expected_param_tys
                     .iter()
                     .map(|pty| {
